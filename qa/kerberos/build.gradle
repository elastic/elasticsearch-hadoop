--- conflicted
+++ resolved
@@ -354,7 +354,6 @@
             s.addSetting('mapreduce.reduce.java.opts', "-Djava.security.krb5.conf=${krb5Conf.toString()}")
             s.addSetting('es.nodes', esAddress)
         }
-<<<<<<< HEAD
         config.service('pig') { ServiceConfiguration s ->
             s.addSetting('java.security.krb5.conf', krb5Conf.toString())
             s.addSetting('hadoop.security.krb5.principal', "$clientPrincipal$realm")
@@ -363,53 +362,16 @@
             s.addSetting('mapreduce.map.java.opts', "-Djava.security.krb5.conf=${krb5Conf.toString()}")
             s.addSetting('mapreduce.reduce.java.opts', "-Djava.security.krb5.conf=${krb5Conf.toString()}")
             s.addSetting('es.nodes', esAddress)
-=======
-    
-        // Add the ES-Hadoop jar to the resource manager classpath so that it can load the token renewer implementation
-        // for ES tokens. Otherwise, tokens may not be cancelled at the end of the job.
-        s.role('resourcemanager') { RoleConfiguration r ->
-            r.addEnvironmentVariable('YARN_USER_CLASSPATH', mrJar.archivePath.toString())
-            r.settingsFile('yarn-site.xml') { SettingsContainer.FileSettings f ->
-                // Add settings specifically for ES Node to allow for cancelling the tokens
-                f.addSetting('es.nodes', esAddress)
-            }
->>>>>>> f9fc2403
         }
         config.addDependency(jar)
-        config.addDependency(testingJar)
-    }
-<<<<<<< HEAD
-=======
-    config.service('spark')
-    config.service('hive') { ServiceConfiguration s ->
-        s.addSystemProperty("java.security.krb5.conf", krb5Conf.toString())
-        s.addSetting('hive.server2.authentication', 'kerberos')
-        s.addSetting('hive.server2.authentication.kerberos.principal', "$hivePrincipalName$realm")
-        s.addSetting('hive.server2.authentication.kerberos.keytab', "$hiveKeytab")
-    //    s.addSetting('hive.server2.logging.operation.level', "VERBOSE")
-        s.addSetting('yarn.app.mapreduce.am.command-opts', "-Djava.security.krb5.conf=${krb5Conf.toString()}")
-        s.addSetting('mapreduce.map.java.opts', "-Djava.security.krb5.conf=${krb5Conf.toString()}")
-        s.addSetting('mapreduce.reduce.java.opts', "-Djava.security.krb5.conf=${krb5Conf.toString()}")
-        s.addSetting('es.nodes', esAddress)
-    }
-    config.service('pig') { ServiceConfiguration s ->
-        s.addSetting('java.security.krb5.conf', krb5Conf.toString())
-        s.addSetting('hadoop.security.krb5.principal', "$clientPrincipal$realm")
-        s.addSetting('hadoop.security.krb5.keytab', clientKeytab.toString())
-        s.addSetting('yarn.app.mapreduce.am.command-opts', "-Djava.security.krb5.conf=${krb5Conf.toString()}")
-        s.addSetting('mapreduce.map.java.opts', "-Djava.security.krb5.conf=${krb5Conf.toString()}")
-        s.addSetting('mapreduce.reduce.java.opts', "-Djava.security.krb5.conf=${krb5Conf.toString()}")
-        s.addSetting('es.nodes', esAddress)
-    }
-    config.addDependency(jar)
-    config.addDependency(kerberosItestJar)
-    config.addDependency(mrJar)
-    config.addDependency(mrItestJar)
-    config.addDependency(hiveItestJar)
-    config.addDependency(pigItestJar)
-    config.addDependency(sparkItestJar)
-    config.addDependency(stormItestJar)
->>>>>>> f9fc2403
+        config.addDependency(kerberosItestJar)
+        config.addDependency(mrJar)
+        config.addDependency(mrItestJar)
+        config.addDependency(hiveItestJar)
+        config.addDependency(pigItestJar)
+        config.addDependency(sparkItestJar)
+        config.addDependency(stormItestJar)
+    }
 
     // We need to create a tmp directory in hadoop before history server does, because history server will set permissions
     // wrong.
