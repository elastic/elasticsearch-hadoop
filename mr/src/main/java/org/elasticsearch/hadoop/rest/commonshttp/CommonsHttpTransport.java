/*
 * Licensed to Elasticsearch under one or more contributor
 * license agreements. See the NOTICE file distributed with
 * this work for additional information regarding copyright
 * ownership. Elasticsearch licenses this file to you under
 * the Apache License, Version 2.0 (the "License"); you may
 * not use this file except in compliance with the License.
 * You may obtain a copy of the License at
 *
 *    http://www.apache.org/licenses/LICENSE-2.0
 *
 * Unless required by applicable law or agreed to in writing,
 * software distributed under the License is distributed on an
 * "AS IS" BASIS, WITHOUT WARRANTIES OR CONDITIONS OF ANY
 * KIND, either express or implied.  See the License for the
 * specific language governing permissions and limitations
 * under the License.
 */
package org.elasticsearch.hadoop.rest.commonshttp;

import org.apache.commons.httpclient.*;
import org.apache.commons.httpclient.HttpStatus;
import org.apache.commons.httpclient.auth.AuthChallengeParser;
import org.apache.commons.httpclient.auth.AuthPolicy;
import org.apache.commons.httpclient.auth.AuthScheme;
import org.apache.commons.httpclient.auth.AuthScope;
import org.apache.commons.httpclient.auth.AuthState;
import org.apache.commons.httpclient.methods.*;
import org.apache.commons.httpclient.params.HttpClientParams;
import org.apache.commons.httpclient.params.HttpConnectionManagerParams;
import org.apache.commons.httpclient.params.HttpMethodParams;
import org.apache.commons.httpclient.protocol.Protocol;
import org.apache.commons.httpclient.protocol.ProtocolSocketFactory;
import org.apache.commons.httpclient.protocol.SecureProtocolSocketFactory;
import org.apache.commons.logging.Log;
import org.apache.commons.logging.LogFactory;
import org.elasticsearch.hadoop.EsHadoopIllegalArgumentException;
import org.elasticsearch.hadoop.EsHadoopIllegalStateException;
import org.elasticsearch.hadoop.cfg.ConfigurationOptions;
import org.elasticsearch.hadoop.cfg.Settings;
import org.elasticsearch.hadoop.rest.*;
import org.elasticsearch.hadoop.rest.commonshttp.auth.EsHadoopAuthPolicies;
import org.elasticsearch.hadoop.rest.commonshttp.auth.bearer.EsTokenAuthScheme;
import org.elasticsearch.hadoop.rest.commonshttp.auth.bearer.EsTokenCredentials;
import org.elasticsearch.hadoop.rest.commonshttp.auth.spnego.SpnegoAuthScheme;
import org.elasticsearch.hadoop.rest.commonshttp.auth.spnego.SpnegoCredentials;
import org.elasticsearch.hadoop.rest.stats.Stats;
import org.elasticsearch.hadoop.rest.stats.StatsAware;
import org.elasticsearch.hadoop.security.SecureSettings;
import org.elasticsearch.hadoop.security.User;
import org.elasticsearch.hadoop.security.UserProvider;
import org.elasticsearch.hadoop.util.ByteSequence;
import org.elasticsearch.hadoop.util.ObjectUtils;
import org.elasticsearch.hadoop.util.ReflectionUtils;
import org.elasticsearch.hadoop.util.StringUtils;
import org.elasticsearch.hadoop.util.encoding.HttpEncodingTools;

import java.io.ByteArrayInputStream;
import java.io.Closeable;
import java.io.IOException;
import java.io.InputStream;
import java.lang.reflect.Method;
import java.net.Socket;
import java.util.ArrayList;
import java.util.List;
import java.util.Locale;
import java.util.Map;
import javax.security.auth.kerberos.KerberosPrincipal;

/**
 * Transport implemented on top of Commons Http. Provides transport retries.
 */
public class CommonsHttpTransport implements Transport, StatsAware {

    private static final String WWW_AUTHENTICATE = "WWW-Authenticate";

    private static Log log = LogFactory.getLog(CommonsHttpTransport.class);
    private static final Method GET_SOCKET;

    static {
        GET_SOCKET = ReflectionUtils.findMethod(HttpConnection.class, "getSocket", (Class[]) null);
        ReflectionUtils.makeAccessible(GET_SOCKET);
    }


    private final HttpClient client;
    private final HeaderProcessor headers;
    protected Stats stats = new Stats();
    private HttpConnection conn;
    private String proxyInfo = "";
    private final String httpInfo;
    private final boolean sslEnabled;
    private final String pathPrefix;
    private final Settings settings;
    private final SecureSettings secureSettings;
    private final String clusterName;
    private final UserProvider userProvider;

    /** If the HTTP Connection is made through a proxy */
    private boolean isProxied = false;

    /** If the Socket Factory used for HTTP Connections extends SecureProtocolSocketFactory */
    private boolean isSecure = false;

    private static class ResponseInputStream extends DelegatingInputStream implements ReusableInputStream {

        private final HttpMethod method;
        private final boolean reusable;

        public ResponseInputStream(HttpMethod http) throws IOException {
            super(http.getResponseBodyAsStream());
            this.method = http;
            reusable = (delegate() instanceof ByteArrayInputStream);
        }

        @Override
        public int hashCode() {
            return super.hashCode();
        }

        @Override
        public boolean equals(Object obj) {
            return super.equals(obj);
        }

        @Override
        public InputStream copy() {
            try {
                return (reusable ? method.getResponseBodyAsStream() : null);
            } catch (IOException ex) {
                throw new EsHadoopIllegalStateException(ex);
            }
        }

        @Override
        public void close() throws IOException {
            if (!isNull()) {
                try {
                    super.close();
                } catch (IOException e) {
                    // silently ignore
                }
            }
            method.releaseConnection();
        }
    }

    private class SocketTrackingConnectionManager extends SimpleHttpConnectionManager {

        @Override
        public HttpConnection getConnectionWithTimeout(HostConfiguration hostConfiguration, long timeout) {
            conn = super.getConnectionWithTimeout(hostConfiguration, timeout);
            return conn;
        }

        public void close() {
            if (httpConnection != null) {
                if (httpConnection.isOpen()) {
                    releaseConnection(httpConnection);
                }

                httpConnection.close();
            }

            httpConnection = null;
            conn = null;
        }
    }

    public CommonsHttpTransport(Settings settings, String host) {
        this(settings, new SecureSettings(settings), host);
    }

    public CommonsHttpTransport(Settings settings, SecureSettings secureSettings, String host) {
        this.settings = settings;
        this.secureSettings = secureSettings;
        this.clusterName = settings.getClusterInfoOrUnnamedLatest().getClusterName().getName(); // May be a bootstrap client.
        if (StringUtils.hasText(settings.getSecurityUserProviderClass())) {
            this.userProvider = ObjectUtils.instantiate(settings.getSecurityUserProviderClass(), settings);
        } else {
            this.userProvider = null;
        }
        httpInfo = host;
        sslEnabled = settings.getNetworkSSLEnabled();

        String pathPref = settings.getNodesPathPrefix();
        pathPrefix = (StringUtils.hasText(pathPref) ? addLeadingSlashIfNeeded(StringUtils.trimWhitespace(pathPref)) : StringUtils.trimWhitespace(pathPref));

        HttpClientParams params = new HttpClientParams();
        params.setParameter(HttpMethodParams.RETRY_HANDLER, new DefaultHttpMethodRetryHandler(
                settings.getHttpRetries(), false) {

            @Override
            public boolean retryMethod(HttpMethod method, IOException exception, int executionCount) {
                if (super.retryMethod(method, exception, executionCount)) {
                    stats.netRetries++;
                    return true;
                }
                return false;
            }
        });

        // Max time to wait for a connection from the connectionMgr pool
        params.setConnectionManagerTimeout(settings.getHttpTimeout());
        // Max time to wait for data from a connection.
        params.setSoTimeout((int) settings.getHttpTimeout());
        // explicitly set the charset
        params.setCredentialCharset(StringUtils.UTF_8.name());
        params.setContentCharset(StringUtils.UTF_8.name());

        HostConfiguration hostConfig = new HostConfiguration();

        hostConfig = setupSSLIfNeeded(settings, secureSettings, hostConfig);
        hostConfig = setupSocksProxy(settings, secureSettings, hostConfig);
        Object[] authSettings = setupHttpOrHttpsProxy(settings, secureSettings, hostConfig);
        hostConfig = (HostConfiguration) authSettings[0];

        try {
            hostConfig.setHost(new URI(escapeUri(host, sslEnabled), false));
        } catch (IOException ex) {
            throw new EsHadoopTransportException("Invalid target URI " + host, ex);
        }
        client = new HttpClient(params, new SocketTrackingConnectionManager());
        client.setHostConfiguration(hostConfig);

        addHttpAuth(settings, secureSettings, authSettings);
        completeAuth(authSettings);

        HttpConnectionManagerParams connectionParams = client.getHttpConnectionManager().getParams();
        // make sure to disable Nagle's protocol
        connectionParams.setTcpNoDelay(true);
        // Max time to wait to establish an initial HTTP connection
        connectionParams.setConnectionTimeout((int) settings.getHttpTimeout());

        this.headers = new HeaderProcessor(settings);

        if (log.isTraceEnabled()) {
            log.trace("Opening HTTP transport to " + httpInfo);
        }
    }

    private HostConfiguration setupSSLIfNeeded(Settings settings, SecureSettings secureSettings, HostConfiguration hostConfig) {
        if (!sslEnabled) {
            return hostConfig;
        }

        // we actually have a socks proxy, let's start the setup
        if (log.isDebugEnabled()) {
            log.debug("SSL Connection enabled");
        }

        isSecure = true;

        //
        // switch protocol
        // due to how HttpCommons work internally this dance is best to be kept as is
        //
        String schema = "https";
        int port = 443;
        SecureProtocolSocketFactory sslFactory = new SSLSocketFactory(settings, secureSettings);

        replaceProtocol(sslFactory, schema, port);

        return hostConfig;
    }

    private void addHttpAuth(Settings settings, SecureSettings secureSettings, Object[] authSettings) {
        List<String> authPrefs = new ArrayList<String>();
        if (StringUtils.hasText(settings.getNetworkHttpAuthUser())) {
            HttpState state = (authSettings[1] != null ? (HttpState) authSettings[1] : new HttpState());
            authSettings[1] = state;
            // TODO: Limit this by hosts and ports
            AuthScope scope = new AuthScope(AuthScope.ANY_HOST, AuthScope.ANY_PORT, AuthScope.ANY_REALM, AuthPolicy.BASIC);
            Credentials usernamePassword = new UsernamePasswordCredentials(settings.getNetworkHttpAuthUser(),
                    secureSettings.getSecureProperty(ConfigurationOptions.ES_NET_HTTP_AUTH_PASS));
            state.setCredentials(scope, usernamePassword);
            if (log.isDebugEnabled()) {
                log.info("Using detected HTTP Auth credentials...");
            }
            authPrefs.add(AuthPolicy.BASIC);
            client.getParams().setAuthenticationPreemptive(true); // Preemptive auth only if there's basic creds.
        }
        // Try auth schemes based on currently logged in user:
        if (userProvider != null) {
            User user = userProvider.getUser();
            // Add Token Authentication if a token is present
            if (user.getEsToken(clusterName) != null) {
                HttpState state = (authSettings[1] != null ? (HttpState) authSettings[1] : new HttpState());
                authSettings[1] = state;
                // TODO: Limit this by hosts and ports
                AuthScope scope = new AuthScope(AuthScope.ANY_HOST, AuthScope.ANY_PORT, AuthScope.ANY_REALM, EsHadoopAuthPolicies.BEARER);
                Credentials tokenCredentials = new EsTokenCredentials(userProvider, clusterName);
                state.setCredentials(scope, tokenCredentials);
                if (log.isDebugEnabled()) {
                    log.info("Using detected Token credentials...");
                }
                EsHadoopAuthPolicies.registerAuthSchemes();
                authPrefs.add(EsHadoopAuthPolicies.BEARER);
            }
            // Add SPNEGO auth if a kerberos principal exists on the user and the elastic principal is set
            if (userProvider.isKerberosEnabled()) {
                if (!StringUtils.hasText(settings.getNetworkSpnegoAuthElasticsearchPrincipal())) {
                    throw new EsHadoopIllegalArgumentException("Missing Elasticsearch Kerberos Principal name. " +
                            "Specify one with [" + ConfigurationOptions.ES_NET_SPNEGO_AUTH_ELASTICSEARCH_PRINCIPAL + "]");
                }
                KerberosPrincipal userPrincipal = user.getKerberosPrincipal();
                if (userPrincipal == null) {
                    throw new EsHadoopIllegalArgumentException("Could not locate Kerberos Principal on currently logged in user.");
                }
                HttpState state = (authSettings[1] != null ? (HttpState) authSettings[1] : new HttpState());
                authSettings[1] = state;
                // TODO: Limit this by hosts and ports
                AuthScope scope = new AuthScope(AuthScope.ANY_HOST, AuthScope.ANY_PORT, AuthScope.ANY_REALM, EsHadoopAuthPolicies.NEGOTIATE);
                // TODO: This should just pass in the user provider instead of getting the user principal at this point.
                Credentials credential = new SpnegoCredentials(userPrincipal.getName(), settings.getNetworkSpnegoAuthElasticsearchPrincipal());
                state.setCredentials(scope, credential);
                if (log.isDebugEnabled()) {
                    log.info("Using detected SPNEGO credentials...");
                }
                EsHadoopAuthPolicies.registerAuthSchemes();
                authPrefs.add(EsHadoopAuthPolicies.NEGOTIATE);
            }
        }
        client.getParams().setParameter(AuthPolicy.AUTH_SCHEME_PRIORITY, authPrefs);
    }

    private void completeAuth(Object[] authSettings) {
        if (authSettings[1] != null) {
            client.setState((HttpState) authSettings[1]);
        }
    }

    private Object[] setupHttpOrHttpsProxy(Settings settings, SecureSettings secureSettings, HostConfiguration hostConfig) {
        // return HostConfiguration + HttpState
        Object[] results = new Object[2];
        results[0] = hostConfig;
        // set proxy settings
        String proxyHost = null;
        int proxyPort = -1;

        if (sslEnabled) {
            if (settings.getNetworkHttpsUseSystemProperties()) {
                proxyHost = System.getProperty("https.proxyHost");
                proxyPort = Integer.getInteger("https.proxyPort", -1);
            }
            if (StringUtils.hasText(settings.getNetworkProxyHttpsHost())) {
                proxyHost = settings.getNetworkProxyHttpsHost();
            }
            if (settings.getNetworkProxyHttpsPort() > 0) {
                proxyPort = settings.getNetworkProxyHttpsPort();
            }
        }
        else {
            if (settings.getNetworkHttpUseSystemProperties()) {
                proxyHost = System.getProperty("http.proxyHost");
                proxyPort = Integer.getInteger("http.proxyPort", -1);
            }
            if (StringUtils.hasText(settings.getNetworkProxyHttpHost())) {
                proxyHost = settings.getNetworkProxyHttpHost();
            }
            if (settings.getNetworkProxyHttpPort() > 0) {
                proxyPort = settings.getNetworkProxyHttpPort();
            }
        }

        if (StringUtils.hasText(proxyHost)) {
            hostConfig.setProxy(proxyHost, proxyPort);
            isProxied = true;
            proxyInfo = proxyInfo.concat(String.format(Locale.ROOT, "[%s proxy %s:%s]", (sslEnabled ? "HTTPS" : "HTTP"), proxyHost, proxyPort));

            // client is not yet initialized so postpone state
            if (sslEnabled) {
                if (StringUtils.hasText(settings.getNetworkProxyHttpsUser())) {
                    if (!StringUtils.hasText(secureSettings.getSecureProperty(ConfigurationOptions.ES_NET_PROXY_HTTPS_PASS))) {
                        log.warn(String.format("HTTPS proxy user specified but no/empty password defined - double check the [%s] property", ConfigurationOptions.ES_NET_PROXY_HTTPS_PASS));
                    }
                    HttpState state = new HttpState();
                    state.setProxyCredentials(AuthScope.ANY, new UsernamePasswordCredentials(settings.getNetworkProxyHttpsUser(), secureSettings.getSecureProperty(ConfigurationOptions.ES_NET_PROXY_HTTPS_PASS)));
                    // client is not yet initialized so simply save the object for later
                    results[1] = state;
                }
    
                if (log.isDebugEnabled()) {
                    if (StringUtils.hasText(settings.getNetworkProxyHttpsUser())) {
                        log.debug(String.format("Using authenticated HTTPS proxy [%s:%s]", proxyHost, proxyPort));
                    }
                    else {
                        log.debug(String.format("Using HTTPS proxy [%s:%s]", proxyHost, proxyPort));
                    }
                }
            }
            else {
                if (StringUtils.hasText(settings.getNetworkProxyHttpUser())) {
                    if (!StringUtils.hasText(secureSettings.getSecureProperty(ConfigurationOptions.ES_NET_PROXY_HTTP_PASS))) {
                        log.warn(String.format("HTTP proxy user specified but no/empty password defined - double check the [%s] property", ConfigurationOptions.ES_NET_PROXY_HTTP_PASS));
                    }
                    HttpState state = new HttpState();
                    state.setProxyCredentials(AuthScope.ANY, new UsernamePasswordCredentials(settings.getNetworkProxyHttpUser(), secureSettings.getSecureProperty(ConfigurationOptions.ES_NET_PROXY_HTTP_PASS)));
                    // client is not yet initialized so simply save the object for later
                    results[1] = state;
                }
    
                if (log.isDebugEnabled()) {
                    if (StringUtils.hasText(settings.getNetworkProxyHttpUser())) {
                        log.debug(String.format("Using authenticated HTTP proxy [%s:%s]", proxyHost, proxyPort));
                    }
                    else {
                        log.debug(String.format("Using HTTP proxy [%s:%s]", proxyHost, proxyPort));
                    }
                }
            }
        }

        return results;
    }

    private HostConfiguration setupSocksProxy(Settings settings, SecureSettings secureSettings, HostConfiguration hostConfig) {
        // set proxy settings
        String proxyHost = null;
        int proxyPort = -1;
        String proxyUser = null;
        String proxyPass = null;

        if (settings.getNetworkHttpUseSystemProperties()) {
            proxyHost = System.getProperty("socksProxyHost");
            proxyPort = Integer.getInteger("socksProxyPort", -1);
            proxyUser = System.getProperty("java.net.socks.username");
            proxyPass = System.getProperty("java.net.socks.password");
        }
        if (StringUtils.hasText(settings.getNetworkProxySocksHost())) {
            proxyHost = settings.getNetworkProxySocksHost();
        }
        if (settings.getNetworkProxySocksPort() > 0) {
            proxyPort = settings.getNetworkProxySocksPort();
        }
        if (StringUtils.hasText(settings.getNetworkProxySocksUser())) {
            proxyUser = settings.getNetworkProxySocksUser();
        }
        if (StringUtils.hasText(secureSettings.getSecureProperty(ConfigurationOptions.ES_NET_PROXY_SOCKS_PASS))) {
            proxyPass = secureSettings.getSecureProperty(ConfigurationOptions.ES_NET_PROXY_SOCKS_PASS);
        }

        // we actually have a socks proxy, let's start the setup
        if (StringUtils.hasText(proxyHost)) {
<<<<<<< HEAD
            isSecure = false;
            isProxied = true;
=======
            log.warn("Connecting to Elasticsearch through SOCKS proxy is deprecated in 6.6.0 and will be removed in a later release.");
>>>>>>> 2cd03834
            proxyInfo = proxyInfo.concat(String.format("[SOCKS proxy %s:%s]", proxyHost, proxyPort));

            if (!StringUtils.hasText(proxyUser)) {
                log.warn(String.format(
                        "SOCKS proxy user specified but no/empty password defined - double check the [%s] property",
                        ConfigurationOptions.ES_NET_PROXY_SOCKS_PASS));
            }

            if (log.isDebugEnabled()) {
                if (StringUtils.hasText(proxyUser)) {
                    log.debug(String.format("Using authenticated SOCKS proxy [%s:%s]", proxyHost, proxyPort));
                }
                else {
                    log.debug(String.format("Using SOCKS proxy [%s:%s]", proxyHost, proxyPort));
                }
            }

            //
            // switch protocol
            // due to how HttpCommons work internally this dance is best to be kept as is
            //
            String schema = sslEnabled ? "https" : "http";
            int port = sslEnabled ? 443 : 80;
            SocksSocketFactory socketFactory = new SocksSocketFactory(proxyHost, proxyPort, proxyUser, proxyPass);
            replaceProtocol(socketFactory, schema, port);
        }

        return hostConfig;
    }

    static void replaceProtocol(ProtocolSocketFactory socketFactory, String schema, int defaultPort) {
        //
        // switch protocol
        // due to how HttpCommons work internally this dance is best to be kept as is
        //

        Protocol directHttp = Protocol.getProtocol(schema);
        if (directHttp instanceof DelegatedProtocol) {
            // unwrap the original
            directHttp = ((DelegatedProtocol)directHttp).getOriginal();
            assert directHttp instanceof DelegatedProtocol == false;
        }
        Protocol proxiedHttp = new DelegatedProtocol(socketFactory, directHttp, schema, defaultPort);
        // NB: register the new protocol since when using absolute URIs, HttpClient#executeMethod will override the configuration (#387)
        // NB: hence why the original/direct http protocol is saved - as otherwise the connection is not closed since it is considered different
        // NB: (as the protocol identities don't match)

        // this is not really needed since it's being replaced later on
        // hostConfig.setHost(proxyHost, proxyPort, proxiedHttp);
        Protocol.registerProtocol(schema, proxiedHttp);

        // end dance
    }

    @Override
    public Response execute(Request request) throws IOException {
        HttpMethod http = null;

        switch (request.method()) {
        case DELETE:
            http = new DeleteMethodWithBody();
            break;
        case HEAD:
            http = new HeadMethod();
            break;
        case GET:
            http = (request.body() == null ? new GetMethod() : new GetMethodWithBody());
            break;
        case POST:
            http = new PostMethod();
            break;
        case PUT:
            http = new PutMethod();
            break;

        default:
            throw new EsHadoopTransportException("Unknown request method " + request.method());
        }

        CharSequence uri = request.uri();
        if (StringUtils.hasText(uri)) {
            if (String.valueOf(uri).contains("?")) {
                throw new EsHadoopInvalidRequest("URI has query portion on it: [" + uri + "]");
            }
            http.setURI(new URI(escapeUri(uri.toString(), sslEnabled), false));
        }

        // NB: initialize the path _after_ the URI otherwise the path gets reset to /
        // add node prefix (if specified)
        String path = pathPrefix + addLeadingSlashIfNeeded(request.path().toString());
        if (path.contains("?")) {
            throw new EsHadoopInvalidRequest("Path has query portion on it: [" + path + "]");
        }

        path = HttpEncodingTools.encodePath(path);

        http.setPath(path);

        try {
            // validate new URI
            uri = http.getURI().toString();
        } catch (URIException uriex) {
            throw new EsHadoopTransportException("Invalid target URI " + request, uriex);
        }

        CharSequence params = request.params();
        if (StringUtils.hasText(params)) {
            http.setQueryString(params.toString());
        }

        ByteSequence ba = request.body();
        if (ba != null && ba.length() > 0) {
            if (!(http instanceof EntityEnclosingMethod)) {
                throw new IllegalStateException(String.format("Method %s cannot contain body - implementation bug", request.method().name()));
            }
            EntityEnclosingMethod entityMethod = (EntityEnclosingMethod) http;
            entityMethod.setRequestEntity(new BytesArrayRequestEntity(ba));
            entityMethod.setContentChunked(false);
        }

        headers.applyTo(http);

        // If we are using token authentication, set the auth to be preemptive:
        if (userProvider != null && userProvider.getUser().getEsToken(clusterName) != null) {
            http.getHostAuthState().setPreemptive();
            http.getHostAuthState().setAuthAttempted(true);
            http.getHostAuthState().setAuthScheme(new EsTokenAuthScheme());
            if (isProxied && !isSecure) {
                http.getProxyAuthState().setPreemptive();
                http.getProxyAuthState().setAuthAttempted(true);
            }
        }

        // when tracing, log everything
        if (log.isTraceEnabled()) {
            log.trace(String.format("Tx %s[%s]@[%s][%s]?[%s] w/ payload [%s]", proxyInfo, request.method().name(), httpInfo, request.path(), request.params(), request.body()));
        }

        long start = System.currentTimeMillis();
        try {
            client.executeMethod(http);
            afterExecute(http);
        } finally {
            stats.netTotalTime += (System.currentTimeMillis() - start);
            closeAuthSchemeQuietly(http);
        }

        if (log.isTraceEnabled()) {
            Socket sk = ReflectionUtils.invoke(GET_SOCKET, conn, (Object[]) null);
            String addr = sk.getLocalAddress().getHostAddress();
            log.trace(String.format("Rx %s@[%s] [%s-%s] [%s]", proxyInfo, addr, http.getStatusCode(), HttpStatus.getStatusText(http.getStatusCode()), http.getResponseBodyAsString()));
        }

        // the request URI is not set (since it is retried across hosts), so use the http info instead for source
        return new SimpleResponse(http.getStatusCode(), new ResponseInputStream(http), httpInfo);
    }

    /**
     * Close any authentication resources that we may still have open and perform any after-response duties that we need to perform.
     * @param method The method that has been executed
     * @throws IOException If any issues arise during post processing
     */
    private void afterExecute(HttpMethod method) throws IOException {
        AuthState hostAuthState = method.getHostAuthState();
        if (hostAuthState.isPreemptive() || hostAuthState.isAuthAttempted()) {
            AuthScheme authScheme = hostAuthState.getAuthScheme();

            if (authScheme instanceof SpnegoAuthScheme && settings.getNetworkSpnegoAuthMutual()) {
                // Perform Mutual Authentication
                SpnegoAuthScheme spnegoAuthScheme = ((SpnegoAuthScheme) authScheme);
                Map challenges = AuthChallengeParser.parseChallenges(method.getResponseHeaders(WWW_AUTHENTICATE));
                String id = spnegoAuthScheme.getSchemeName();
                String challenge = (String) challenges.get(id.toLowerCase());
                if (challenge == null) {
                    throw new IOException(id + " authorization challenge expected, but not found");
                }
                spnegoAuthScheme.ensureMutualAuth(challenge);
            }
        }
    }

    /**
     * Close the underlying authscheme if it is a Closeable object.
     * @param method Executing method
     * @throws IOException If the scheme could not be closed
     */
    private void closeAuthSchemeQuietly(HttpMethod method) {
        AuthScheme scheme = method.getHostAuthState().getAuthScheme();
        if (scheme instanceof Closeable) {
            try {
                ((Closeable) scheme).close();
            } catch (IOException e) {
                log.error("Could not close [" + scheme.getSchemeName() + "] auth scheme", e);
            }
        }
    }

    @Override
    public void close() {
        if (log.isTraceEnabled()) {
            log.trace("Closing HTTP transport to " + httpInfo);
        }

        HttpConnectionManager manager = client.getHttpConnectionManager();
        if (manager instanceof SocketTrackingConnectionManager) {
            try {
                ((SocketTrackingConnectionManager) manager).close();
            } catch (NullPointerException npe) {
                // ignore
            } catch (Exception ex) {
                // log - not much else to do
                log.warn("Exception closing underlying HTTP manager", ex);
            }
        }
    }

    private static String escapeUri(String uri, boolean ssl) {
        // escape the uri right away
        String escaped = HttpEncodingTools.encodeUri(uri);
        return escaped.contains("://") ? escaped : (ssl ? "https://" : "http://") + escaped;
    }

    private static String addLeadingSlashIfNeeded(String string) {
        return string.startsWith("/") ? string : "/" + string;
    }

    @Override
    public Stats stats() {
        return stats;
    }
}<|MERGE_RESOLUTION|>--- conflicted
+++ resolved
@@ -442,12 +442,9 @@
 
         // we actually have a socks proxy, let's start the setup
         if (StringUtils.hasText(proxyHost)) {
-<<<<<<< HEAD
+            log.warn("Connecting to Elasticsearch through SOCKS proxy is deprecated in 6.6.0 and will be removed in a later release.");
             isSecure = false;
             isProxied = true;
-=======
-            log.warn("Connecting to Elasticsearch through SOCKS proxy is deprecated in 6.6.0 and will be removed in a later release.");
->>>>>>> 2cd03834
             proxyInfo = proxyInfo.concat(String.format("[SOCKS proxy %s:%s]", proxyHost, proxyPort));
 
             if (!StringUtils.hasText(proxyUser)) {
