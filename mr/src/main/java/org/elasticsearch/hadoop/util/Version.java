--- conflicted
+++ resolved
@@ -72,19 +72,10 @@
                     pathURLs.add(url);
                 } catch (URISyntaxException e) {
                     String message = "Could not parse classpath resource URI: " + url.toString();
-<<<<<<< HEAD
-                    LogFactory.getLog(Version.class).fatal(message, e);
-                    throw new Error(message, e);
-                } catch (IOException e) {
-                    String message = "Could not retrieve canonical path to classpath resource: " + url.toString();
-                    LogFactory.getLog(Version.class).fatal(message, e);
-                    throw new Error(message, e);
-=======
                     throw new RuntimeException(message, e);
                 } catch (IOException e) {
                     String message = "Could not retrieve canonical path to classpath resource: " + url.toString();
                     throw new RuntimeException(message, e);
->>>>>>> 2cd03834
                 }
             }
 
