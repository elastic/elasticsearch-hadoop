--- conflicted
+++ resolved
@@ -768,11 +768,7 @@
     public abstract Properties asProperties();
 
     public Settings setOpaqueId(String opaqueId) {
-<<<<<<< HEAD
-        setProperty(ES_NET_HTTP_HEADER_OPAQUE_ID, opaqueId.replace("\n", "").replace("\r", ""));
-=======
         setProperty(ES_NET_HTTP_HEADER_OPAQUE_ID, cleanOpaqueId(opaqueId));
->>>>>>> c1dd8043
         return this;
     }
 
