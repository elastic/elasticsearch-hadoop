--- conflicted
+++ resolved
@@ -651,17 +651,10 @@
         return Booleans.parseBoolean(getProperty(ES_SPARK_DATAFRAME_WRITE_NULL_VALUES, ES_SPARK_DATAFRAME_WRITE_NULL_VALUES_DEFAULT));
     }
 
-<<<<<<< HEAD
-    public boolean getInputUseSlicedPartitions() {
-        return Booleans.parseBoolean(getProperty(ES_INPUT_USE_SLICED_PARTITIONS, ES_INPUT_USE_SLICED_PARTITIONS_DEFAULT));
-    }
-
     public String getSecurityUserProviderClass() {
         return getProperty(ConfigurationOptions.ES_SECURITY_USER_PROVIDER_CLASS);
     }
 
-=======
->>>>>>> 21f00526
     public abstract InputStream loadResource(String location);
 
     public abstract Settings copy();
