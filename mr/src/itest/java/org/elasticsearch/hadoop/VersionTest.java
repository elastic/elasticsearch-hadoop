--- conflicted
+++ resolved
@@ -113,11 +113,7 @@
         File privateTmpOtherDir = new File(privateTmpDir, "other");
         mkdirSafe(privateTmpOtherDir);
         File tmpDir = new File(linkTest, "tmp");
-<<<<<<< HEAD
-        linkDir(privateTmpDir, tmpDir);
-=======
         linkDir(tmpDir, privateTmpDir);
->>>>>>> 2cd03834
 
         // File in original directory
         File testFile = new File(privateTmpDir, "test");
@@ -170,11 +166,7 @@
         }
     }
 
-<<<<<<< HEAD
-    private void linkDir(File privateTmpDir, File tmpDir) throws IOException {
-=======
     private void linkDir(File tmpDir, File privateTmpDir) throws IOException {
->>>>>>> 2cd03834
         try {
             Files.createSymbolicLink(tmpDir.toPath(), privateTmpDir.toPath());
         } catch (UnsupportedOperationException e) {
