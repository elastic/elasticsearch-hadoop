import org.elasticsearch.hadoop.gradle.scala.SparkVariantPlugin

description = "Elasticsearch Spark Core"

apply plugin: 'java-library'
apply plugin: 'scala'
apply plugin: 'es.hadoop.build'
apply plugin: 'spark.variants'

sparkVariants {
    capabilityGroup 'org.elasticsearch.spark.variant'
<<<<<<< HEAD
    setDefaultVariant "spark20scala212", spark24Version, scala212Version
    addFeatureVariant "spark20scala211", spark24Version, scala211Version
    addFeatureVariant "spark20scala210", spark22Version, scala210Version
    addFeatureVariant "spark13scala211", spark13Version, scala211Version
    addFeatureVariant "spark13scala210", spark13Version, scala210Version
=======
    setCoreDefaultVariant "spark20scala211", spark24Version, scala211Version
    addCoreFeatureVariant "spark20scala210", spark22Version, scala210Version
    addCoreFeatureVariant "spark13scala211", spark13Version, scala211Version
    addCoreFeatureVariant "spark13scala210", spark13Version, scala210Version
>>>>>>> c7f7d09a

    all { SparkVariantPlugin.SparkVariant variant ->

        String scalaCompileTaskName = project.sourceSets
                .getByName(variant.getSourceSetName("main"))
                .getCompileTaskName("scala")

        // Configure main compile task
        project.getTasks().getByName(scalaCompileTaskName) { ScalaCompile compileScala ->
            configure(compileScala.scalaCompileOptions.forkOptions) {
                memoryMaximumSize = '1g'
                jvmArgs = ['-XX:MaxPermSize=512m']
            }
            compileScala.scalaCompileOptions.additionalParameters = [
                    "-feature",
                    "-unchecked",
                    "-deprecation",
                    "-Xfuture",
                    "-Yno-adapted-args",
                    "-Ywarn-dead-code",
                    "-Ywarn-numeric-widen",
                    "-Xfatal-warnings"
            ]
        }

        dependencies {
            add(variant.configuration('api'), "org.scala-lang:scala-library:${variant.scalaVersion}")
            add(variant.configuration('api'), "org.scala-lang:scala-reflect:${variant.scalaVersion}")
            add(variant.configuration('api'), "org.apache.spark:spark-core_${variant.scalaMajorVersion}:${variant.sparkVersion}") {
                exclude group: 'javax.servlet'
                exclude group: 'org.apache.hadoop'
            }

            add(variant.configuration('implementation'), project(":elasticsearch-hadoop-mr"))
            add(variant.configuration('implementation'), "commons-logging:commons-logging:1.1.1")

            add(variant.configuration('compileOnly'), "com.fasterxml.jackson.module:jackson-module-scala_${variant.scalaMajorVersion}:2.6.7.1")
            add(variant.configuration('compileOnly'), "com.fasterxml.jackson.core:jackson-annotations:2.6.7")
            add(variant.configuration('compileOnly'), "com.google.guava:guava:14.0.1")
            add(variant.configuration('compileOnly'), "com.google.protobuf:protobuf-java:2.5.0")
            add(variant.configuration('compileOnly'), "org.slf4j:slf4j-api:1.7.6")

            add(variant.configuration('test', 'implementation'), project(":test:shared"))
            add(variant.configuration('test', 'implementation'), "com.esotericsoftware.kryo:kryo:2.21")
            add(variant.configuration('test', 'implementation'), "org.apache.spark:spark-core_${variant.scalaMajorVersion}:${variant.sparkVersion}") {
                exclude group: 'javax.servlet'
                exclude group: 'org.apache.hadoop'
            }

            add(variant.configuration('itest', 'implementation'), project(":test:shared"))

            if (variant.scalaMajorVersion == '2.10') {
                add(variant.configuration('implementation'), "org.apache.spark:spark-unsafe_${variant.scalaMajorVersion}:${variant.sparkVersion}")
                add(variant.configuration('implementation'), "org.apache.avro:avro:1.7.7")
                add(variant.configuration('implementation'), "log4j:log4j:1.2.17")
                add(variant.configuration('implementation'), "com.google.code.findbugs:jsr305:2.0.1")
                add(variant.configuration('implementation'), "org.json4s:json4s-ast_2.10:3.2.10")
                add(variant.configuration('implementation'), "com.esotericsoftware.kryo:kryo:2.21")
                add(variant.configuration('compileOnly'), "org.apache.hadoop:hadoop-annotations:${project.ext.hadoopVersion}")
                add(variant.configuration('compileOnly'), "org.codehaus.jackson:jackson-core-asl:${project.ext.jacksonVersion}")
                add(variant.configuration('compileOnly'), "org.codehaus.jackson:jackson-mapper-asl:${project.ext.jacksonVersion}")
                if (variant.sparkVersion == spark22Version) {
                    add(variant.configuration('compileOnly'), "org.apache.spark:spark-tags_${variant.scalaMajorVersion}:${variant.sparkVersion}")
                }
            }

            add(variant.configuration('additionalSources'), project(":elasticsearch-hadoop-mr"))
            add(variant.configuration('javadocSources'), project(":elasticsearch-hadoop-mr"))
        }

        def javaFilesOnly = { FileTreeElement spec ->
            spec.file.name.endsWith('.java') || spec.isDirectory()
        }

        // Add java files from scala source set to javadocSourceElements.
        project.fileTree("src/main/scala").include(javaFilesOnly).each {
            project.artifacts.add(variant.configuration('javadocSourceElements'), it)
        }

        // Configure java source generation for javadoc purposes
        if (variant.scalaMajorVersion != '2.10') {
            String generatedJavaDirectory = "$buildDir/generated/java/${variant.name}"
            Configuration scalaCompilerPlugin = project.configurations.maybeCreate(variant.configuration('scalaCompilerPlugin'))
            scalaCompilerPlugin.defaultDependencies { dependencies ->
                dependencies.add(project.dependencies.create("com.typesafe.genjavadoc:genjavadoc-plugin_${variant.scalaVersion}:0.13"))
            }

            ScalaCompile compileScala = tasks.getByName(scalaCompileTaskName) as ScalaCompile
            compileScala.scalaCompileOptions.with {
                additionalParameters = [
                        "-Xplugin:" + configurations.getByName(variant.configuration('scalaCompilerPlugin')).asPath,
                        "-P:genjavadoc:out=$generatedJavaDirectory".toString()
                ]
            }
            // Export generated Java code from the genjavadoc compiler plugin
            artifacts {
                add(variant.configuration('javadocSourceElements'), project.file(generatedJavaDirectory)) {
                    builtBy compileScala
                }
            }
            tasks.getByName(variant.taskName('javadoc')) {
                dependsOn compileScala
                source(generatedJavaDirectory)
            }
        }

        scaladoc {
            title = "${rootProject.description} ${version} API"
        }
    }
}

// deal with the messy conflicts out there
// Ignore the scalaCompilerPlugin configurations since it is immediately resolved to configure the scala compiler tasks
configurations.matching{ it.name.contains('CompilerPlugin') == false }.all { Configuration conf ->
    conf.resolutionStrategy {
        eachDependency { details ->
            // change all javax.servlet artifacts to the one used by Spark otherwise these will lead to
            // SecurityException (signer information wrong)
            if (details.requested.name.contains("servlet") && !details.requested.name.contains("guice")) {
                details.useTarget group: "org.eclipse.jetty.orbit", name: "javax.servlet", version: "3.0.0.v201112011016"
            }
        }
    }
    conf.exclude group: "org.mortbay.jetty"
}

// Set minimum compatibility and java home for compiler task
tasks.withType(ScalaCompile) { ScalaCompile task ->
    task.sourceCompatibility = project.ext.minimumRuntimeVersion
    task.targetCompatibility = project.ext.minimumRuntimeVersion
    task.options.forkOptions.executable = new File(project.ext.runtimeJavaHome, 'bin/java').absolutePath
}<|MERGE_RESOLUTION|>--- conflicted
+++ resolved
@@ -9,18 +9,11 @@
 
 sparkVariants {
     capabilityGroup 'org.elasticsearch.spark.variant'
-<<<<<<< HEAD
-    setDefaultVariant "spark20scala212", spark24Version, scala212Version
-    addFeatureVariant "spark20scala211", spark24Version, scala211Version
-    addFeatureVariant "spark20scala210", spark22Version, scala210Version
-    addFeatureVariant "spark13scala211", spark13Version, scala211Version
-    addFeatureVariant "spark13scala210", spark13Version, scala210Version
-=======
-    setCoreDefaultVariant "spark20scala211", spark24Version, scala211Version
+    setCoreDefaultVariant "spark20scala212", spark24Version, scala212Version
+    addCoreFeatureVariant "spark20scala211", spark24Version, scala211Version
     addCoreFeatureVariant "spark20scala210", spark22Version, scala210Version
     addCoreFeatureVariant "spark13scala211", spark13Version, scala211Version
     addCoreFeatureVariant "spark13scala210", spark13Version, scala210Version
->>>>>>> c7f7d09a
 
     all { SparkVariantPlugin.SparkVariant variant ->
 
