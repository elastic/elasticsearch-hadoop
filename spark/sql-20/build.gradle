
description = "Elasticsearch Spark (for Spark 2.X)"

evaluationDependsOn(':elasticsearch-hadoop-mr')

apply plugin: 'java-library'
apply plugin: 'scala'
apply plugin: 'es.hadoop.build.integration'
apply plugin: 'scala.variants'
apply plugin: 'ivy-publish'
apply plugin: 'maven-publish'

variants {
<<<<<<< HEAD
    defaultVersion '2.12.10'
    targetVersions '2.10.7', '2.11.12', '2.12.10'
}

configurations {
    scalaCompilerPlugin {
        defaultDependencies { dependencies ->
            dependencies.add(project.dependencies.create( "com.typesafe.genjavadoc:genjavadoc-plugin_${scalaVersion}:0.15"))
=======
    defaultVersion '2.11.12'
    targetVersions '2.10.7', '2.11.12'
}

configurations {
    embedded {
        transitive = false
        canBeResolved = true
    }
    implementation {
        extendsFrom project.configurations.embedded
    }
    if (project.ext.scalaMajorVersion != '2.10') {
        scalaCompilerPlugin {
            defaultDependencies { dependencies ->
                dependencies.add(project.dependencies.create( "com.typesafe.genjavadoc:genjavadoc-plugin_${scalaVersion}:0.13"))
            }
>>>>>>> b110d37c
        }
    }
}

println "Compiled using Scala ${project.ext.scalaMajorVersion} [${project.ext.scalaVersion}]"
String sparkVersion = spark20Version

// Revert to spark 2.2.0 for scala 2.10 as 2.3+ does not support scala 2.10
if (project.ext.scalaMajorVersion == '2.10') {
    sparkVersion = '2.2.0'
}

tasks.withType(ScalaCompile) { ScalaCompile task ->
    task.sourceCompatibility = project.ext.minimumRuntimeVersion
    task.targetCompatibility = project.ext.minimumRuntimeVersion
    task.options.forkOptions.executable = new File(project.ext.runtimeJavaHome, 'bin/java').absolutePath
}

compileScala {
    configure(scalaCompileOptions.forkOptions) {
        memoryMaximumSize = '1g'
        jvmArgs = ['-XX:MaxPermSize=512m']
    }
    scalaCompileOptions.additionalParameters = [
        "-feature",
        "-unchecked",
        "-deprecation",
        "-Xfuture",
        "-Yno-adapted-args",
        "-Ywarn-dead-code",
        "-Ywarn-numeric-widen",
        "-Xfatal-warnings"
    ]
}

String coreSrc = file("$projectDir/../core").absolutePath.replace('\\','/')

sourceSets {
    main.scala.srcDirs += "$coreSrc/main/scala"
    test.scala.srcDirs += "$coreSrc/test/scala"
    itest.java.srcDirs += "$coreSrc/itest/java"
    itest.scala.srcDirs += "$coreSrc/itest/scala"
    itest.resources.srcDirs += "$coreSrc/itest/resources"
}

def javaFilesOnly = { FileTreeElement spec ->
    spec.file.name.endsWith('.java') || spec.isDirectory()
}

artifacts {
    sourceElements(project.file("$coreSrc/main/scala"))
    // Add java files from core source to javadocElements.
    project.fileTree("$coreSrc/main/scala").include(javaFilesOnly).each {
        javadocElements(it)
    }
    project.fileTree("src/main/scala").include(javaFilesOnly).each {
        javadocElements(it)
    }
}

// currently the outside project folders are transformed into linked resources however
// Gradle only supports one so the project will be invalid as not all sources will be in there
// as such, they are setup here manually for Eclipse. IntelliJ probably needs a similar approach
eclipse {
    project.file.whenMerged { pj ->
        // eliminated resources created by gradle

        linkedResources.clear()
        linkedResources.add(new org.gradle.plugins.ide.eclipse.model.Link("core/main/scala", "2", "$coreSrc/main/scala", null))
        linkedResources.add(new org.gradle.plugins.ide.eclipse.model.Link("core/test/scala", "2", "$coreSrc/test/scala", null))
        linkedResources.add(new org.gradle.plugins.ide.eclipse.model.Link("core/itest/java", "2", "$coreSrc/itest/java", null))
        linkedResources.add(new org.gradle.plugins.ide.eclipse.model.Link("core/itest/scala", "2", "$coreSrc/itest/scala", null))
        linkedResources.add(new org.gradle.plugins.ide.eclipse.model.Link("core/itest/resources","2", "$coreSrc/itest/resources", null))

    }
    classpath.file {
        whenMerged { cp ->
            entries.removeAll { entry ->
                entry.kind == 'src' && (entry.path in ["scala", "java", "resources"] || entry.path.startsWith("itest-") || entry.path.endsWith("-scala"))
            }

            entries.add(new org.gradle.plugins.ide.eclipse.model.SourceFolder("core/main/scala", null))
            entries.add(new org.gradle.plugins.ide.eclipse.model.SourceFolder("core/test/scala", null))
            entries.add(new org.gradle.plugins.ide.eclipse.model.SourceFolder("core/itest/java", null))
            entries.add(new org.gradle.plugins.ide.eclipse.model.SourceFolder("core/itest/scala", null))
            entries.add(new org.gradle.plugins.ide.eclipse.model.SourceFolder("core/itest/resources", null))
        }
    }
}

dependencies {
    embedded(project(":elasticsearch-hadoop-mr"))

    api("org.scala-lang:scala-library:$scalaVersion")
    api("org.scala-lang:scala-reflect:$scalaVersion")
    api("org.apache.spark:spark-core_${project.ext.scalaMajorVersion}:$sparkVersion") {
        exclude group: 'javax.servlet'
        exclude group: 'org.apache.hadoop'
    }

    implementation("org.apache.spark:spark-sql_${project.ext.scalaMajorVersion}:$sparkVersion") {
        exclude group: 'org.apache.hadoop'
    }
    implementation("org.apache.spark:spark-streaming_${project.ext.scalaMajorVersion}:$sparkVersion") {
        exclude group: 'org.apache.hadoop'
    }
    implementation("org.slf4j:slf4j-api:1.7.6") {
        because 'spark exposes slf4j components in traits that we need to extend'
    }
    implementation("commons-logging:commons-logging:1.1.1")
    implementation("javax.xml.bind:jaxb-api:2.3.1")
    implementation("org.apache.spark:spark-catalyst_${project.ext.scalaMajorVersion}:$sparkVersion")
    implementation("org.apache.spark:spark-yarn_${project.ext.scalaMajorVersion}:$sparkVersion") {
        exclude group: 'org.apache.hadoop'
    }

    // Scala compiler needs these for arcane reasons, but they are not used in the api nor the runtime
    compileOnly("com.fasterxml.jackson.core:jackson-annotations:2.6.7")
    compileOnly("org.json4s:json4s-jackson_${project.ext.scalaMajorVersion}:3.2.11")
    compileOnly("org.apache.spark:spark-tags_${project.ext.scalaMajorVersion}:$sparkVersion")

    if ('2.10' == scalaMajorVersion) {
        implementation("org.apache.spark:spark-unsafe_${project.ext.scalaMajorVersion}:$sparkVersion")
        implementation("org.apache.avro:avro:1.7.7")
        implementation("log4j:log4j:1.2.17")
        implementation("com.google.code.findbugs:jsr305:2.0.1")
        implementation("org.json4s:json4s-ast_2.10:3.2.10")
        implementation("com.esotericsoftware.kryo:kryo:2.21")
        compileOnly("org.apache.hadoop:hadoop-annotations:${project.ext.hadoopVersion}")
        compileOnly("org.codehaus.jackson:jackson-core-asl:${project.ext.jacksonVersion}")
        compileOnly("org.codehaus.jackson:jackson-mapper-asl:${project.ext.jacksonVersion}")
    }

    testImplementation(project(":test:shared"))
    testImplementation(project.ext.hadoopClient)
    testImplementation("org.elasticsearch:securemock:1.2")
    testImplementation("org.apache.spark:spark-core_${project.ext.scalaMajorVersion}:$sparkVersion") {
        exclude group: 'javax.servlet'
        exclude group: 'org.apache.hadoop'
    }
    testImplementation("org.apache.spark:spark-sql_${project.ext.scalaMajorVersion}:$sparkVersion") {
        exclude group: 'org.apache.hadoop'
    }
    
    itestImplementation(project(":test:shared"))
    itestImplementation("org.apache.spark:spark-yarn_${project.ext.scalaMajorVersion}:$sparkVersion") {
        exclude group: 'org.apache.hadoop'
    }
    itestImplementation("org.apache.spark:spark-streaming_${project.ext.scalaMajorVersion}:$sparkVersion") {
        exclude group: 'org.apache.hadoop'
    }

    additionalSources(project(":elasticsearch-hadoop-mr"))
    javadocSources(project(":elasticsearch-hadoop-mr"))
}

// Export generated Java code from the genjavadoc compiler plugin
artifacts {
    javadocElements(project.file("$buildDir/generated/java")) {
        builtBy compileScala
    }
}

jar {
    dependsOn(project.configurations.embedded)
    from(project.configurations.embedded.collect { it.isDirectory() ? it : zipTree(it)}) {
        include "org/elasticsearch/hadoop/**"
        include "esh-build.properties"
        include "META-INF/services/*"
    }
}

javadoc {
    dependsOn compileScala
    source += "$buildDir/generated/java"
}

scaladoc {
    title = "${rootProject.description} ${version} API"
}

if (project.ext.scalaMajorVersion != '2.10') {
    tasks.withType(ScalaCompile) {
        scalaCompileOptions.with {
            additionalParameters = [
                    "-Xplugin:" + configurations.scalaCompilerPlugin.asPath,
                    "-P:genjavadoc:out=$buildDir/generated/java".toString()
            ]
        }
    }
}<|MERGE_RESOLUTION|>--- conflicted
+++ resolved
@@ -7,22 +7,10 @@
 apply plugin: 'scala'
 apply plugin: 'es.hadoop.build.integration'
 apply plugin: 'scala.variants'
-apply plugin: 'ivy-publish'
-apply plugin: 'maven-publish'
 
 variants {
-<<<<<<< HEAD
     defaultVersion '2.12.10'
     targetVersions '2.10.7', '2.11.12', '2.12.10'
-}
-
-configurations {
-    scalaCompilerPlugin {
-        defaultDependencies { dependencies ->
-            dependencies.add(project.dependencies.create( "com.typesafe.genjavadoc:genjavadoc-plugin_${scalaVersion}:0.15"))
-=======
-    defaultVersion '2.11.12'
-    targetVersions '2.10.7', '2.11.12'
 }
 
 configurations {
@@ -36,9 +24,8 @@
     if (project.ext.scalaMajorVersion != '2.10') {
         scalaCompilerPlugin {
             defaultDependencies { dependencies ->
-                dependencies.add(project.dependencies.create( "com.typesafe.genjavadoc:genjavadoc-plugin_${scalaVersion}:0.13"))
+                dependencies.add(project.dependencies.create( "com.typesafe.genjavadoc:genjavadoc-plugin_${scalaVersion}:0.16"))
             }
->>>>>>> b110d37c
         }
     }
 }
