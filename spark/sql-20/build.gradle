--- conflicted
+++ resolved
@@ -95,17 +95,12 @@
 dependencies {
     provided(project(":elasticsearch-hadoop-mr"))
 
-<<<<<<< HEAD
     compile(project(":elasticsearch-spark"))
     testCompile(project(":elasticsearch-spark").sourceSets.test.output)
     itestCompile(project(":elasticsearch-spark").sourceSets.itest.output)
 
-    compile("org.scala-lang:scala-library:$scalaVersion")
-    compile("org.scala-lang:scala-reflect:$scalaVersion")
-=======
     api("org.scala-lang:scala-library:$scalaVersion")
     api("org.scala-lang:scala-reflect:$scalaVersion")
->>>>>>> 563060be
 
     provided("org.apache.spark:spark-core_${project.ext.scalaMajorVersion}:$sparkVersion") {
         exclude group: 'javax.servlet'
