--- conflicted
+++ resolved
@@ -2391,7 +2391,6 @@
   }
 
   @Test
-<<<<<<< HEAD
   def testNestedFieldsUpsert(): Unit = {
     val update_params = "new_samples: samples"
     val update_script = "ctx._source.samples = params.new_samples"
@@ -2455,7 +2454,7 @@
       "es.update.script.inline" -> update_script
     )
     // First do an upsert with two completely new rows:
-    var data = Seq(Row("2", Map(("hello","world"))), Row("1", Map()))
+    var data = Seq(Row("2", Map(("hello", "world"))), Row("1", Map()))
     var rdd: RDD[Row] = sc.parallelize(data)
     val schema = new StructType()
       .add("id", StringType, nullable = false)
@@ -2482,7 +2481,7 @@
     assertEquals("all", samples.get(0).asInstanceOf[Row].get(0))
 
     // Finally, an upsert on the row that had samples values:
-    data = Seq(Row("2", Map(("goodbye","again"))))
+    data = Seq(Row("2", Map(("goodbye", "again"))))
     rdd = sc.parallelize(data)
     df = sqc.createDataFrame(rdd, schema)
     df.write.format("org.elasticsearch.spark.sql").options(es_conf).mode(SaveMode.Append).save("map_fields_upsert_test")
@@ -2491,7 +2490,9 @@
     samples = resultDf.select("samples").where("id = '2'").first()
     assertEquals(1, samples.size)
     assertEquals("again", samples.get(0).asInstanceOf[Row].get(0))
-=======
+  }
+
+  @Test
   def testWildcard() {
     val mapping = wrapMapping("data", s"""{
                                          |      "properties": {
@@ -2515,7 +2516,6 @@
     assertEquals("string", dataType.typeName)
     val head = df.head()
     assertThat(head.getString(0), containsString("Chipotle"))
->>>>>>> bb20a441
   }
 
   /**
