/*
 * Licensed to Elasticsearch under one or more contributor
 * license agreements. See the NOTICE file distributed with
 * this work for additional information regarding copyright
 * ownership. Elasticsearch licenses this file to you under
 * the Apache License, Version 2.0 (the "License"); you may
 * not use this file except in compliance with the License.
 * You may obtain a copy of the License at
 *
 *    http://www.apache.org/licenses/LICENSE-2.0
 *
 * Unless required by applicable law or agreed to in writing,
 * software distributed under the License is distributed on an
 * "AS IS" BASIS, WITHOUT WARRANTIES OR CONDITIONS OF ANY
 * KIND, either express or implied.  See the License for the
 * specific language governing permissions and limitations
 * under the License.
 */
package org.elasticsearch.spark.integration

import java.lang.Boolean.{FALSE, TRUE}
import java.{lang => jl}
import java.net.URI
import java.nio.charset.StandardCharsets
import java.nio.file.Files
import java.nio.file.Paths
import java.sql.Timestamp
import java.{util => ju}
import java.util.concurrent.TimeUnit
import scala.collection.JavaConversions.propertiesAsScalaMap
import scala.collection.JavaConverters.asScalaBufferConverter
import scala.collection.JavaConverters.mapAsJavaMapConverter
import scala.collection.Map
import scala.collection.mutable.ArrayBuffer
import org.apache.spark.SparkConf
import org.apache.spark.SparkContext
import org.apache.spark.SparkException
import org.apache.spark.sql.Row
import org.apache.spark.sql.SQLContext
import org.apache.spark.sql.SaveMode
import org.apache.spark.sql.types.ArrayType
import org.apache.spark.sql.types.Decimal
import org.apache.spark.sql.types.DecimalType
import org.apache.spark.sql.types.DoubleType
import org.apache.spark.sql.types.IntegerType
import org.apache.spark.sql.types.MapType
import org.apache.spark.sql.types.StringType
import org.apache.spark.sql.types.StructField
import org.apache.spark.sql.types.StructType
import org.apache.spark.sql.types.TimestampType
import org.apache.spark.storage.StorageLevel.DISK_ONLY
import org.apache.spark.storage.StorageLevel.DISK_ONLY_2
import org.elasticsearch.hadoop.{EsHadoopIllegalArgumentException, EsHadoopIllegalStateException}
import org.elasticsearch.hadoop.cfg.ConfigurationOptions._
import org.elasticsearch.hadoop.util.StringUtils
import org.elasticsearch.hadoop.util.TestSettings
import org.elasticsearch.hadoop.util.TestUtils
import org.elasticsearch.hadoop.util.TestUtils.resource
import org.elasticsearch.hadoop.util.TestUtils.docEndpoint
import org.elasticsearch.spark.cfg.SparkSettingsManager
import org.elasticsearch.spark.sparkRDDFunctions
import org.elasticsearch.spark.sparkStringJsonRDDFunctions
import org.elasticsearch.spark.sql.EsSparkSQL
import org.elasticsearch.spark.sql.ScalaEsRow
import org.elasticsearch.spark.sql.SchemaUtilsTestable
import org.elasticsearch.spark.sql.api.java.JavaEsSparkSQL
import org.elasticsearch.spark.sql.sparkDatasetFunctions
import org.elasticsearch.spark.sql.sqlContextFunctions
import org.hamcrest.Matchers.containsString
import org.hamcrest.Matchers.is
import org.hamcrest.Matchers.not
import org.junit.AfterClass
import org.junit.Assert.assertEquals
import org.junit.Assert.assertFalse
import org.junit.Assert.assertThat
import org.junit.Assert.assertTrue
import org.junit.Assert.fail
import org.junit.Assume.assumeFalse
import org.junit.Assume.assumeTrue
import org.junit.BeforeClass
import org.junit.FixMethodOrder
import org.junit.Test
import org.junit.runner.RunWith
import org.junit.runners.MethodSorters
import org.junit.runners.Parameterized
import org.junit.runners.Parameterized.Parameters
import com.esotericsoftware.kryo.io.{Input => KryoInput}
import com.esotericsoftware.kryo.io.{Output => KryoOutput}
import org.apache.spark.rdd.RDD

import javax.xml.bind.DatatypeConverter
import org.apache.spark.sql.SparkSession
import org.elasticsearch.hadoop.EsAssume
import org.elasticsearch.hadoop.TestData
import org.elasticsearch.hadoop.cfg.ConfigurationOptions
import org.elasticsearch.hadoop.rest.RestUtils
import org.elasticsearch.hadoop.serialization.JsonUtils
import org.elasticsearch.hadoop.util.EsMajorVersion
import org.junit.Assert._
import org.junit.ClassRule

object AbstractScalaEsScalaSparkSQL {

  @transient val conf = new SparkConf()
    .setAll(propertiesAsScalaMap(TestSettings.TESTING_PROPS))
    .setAppName("estest")
    .setJars(SparkUtils.ES_SPARK_TESTING_JAR)
  @transient var cfg: SparkConf = null
  @transient var sc: SparkContext = null
  @transient var sqc: SQLContext = null

  @transient var keywordType: String = "keyword"
  @transient var textType: String = "text"

  @transient @ClassRule val testData = new TestData()

  @BeforeClass
  def setup() {
    conf.setAll(TestSettings.TESTING_PROPS);
    sc = new SparkContext(conf)
    sqc = SparkSession.builder().config(conf).getOrCreate().sqlContext

    val version = TestUtils.getEsClusterInfo.getMajorVersion
    if (version.before(EsMajorVersion.V_5_X)) {
      keywordType = "string"
      textType = "string"
    }
  }

  @AfterClass
  def cleanup() {
    if (sc != null) {
      sc.stop
      // give jetty time to clean its act up
      Thread.sleep(TimeUnit.SECONDS.toMillis(3))
    }
  }

  @Parameters
  def testParams(): ju.Collection[Array[jl.Object]] = {
    val list = new ju.ArrayList[Array[jl.Object]]()

    val noQuery = ""
    val uriQuery = "?q=*"
    val dslQuery = """ {"query" : { "match_all" : { } } } """

    // no query                      meta, push, strict, filter, encode, query
    list.add(Array("default",        FALSE, TRUE,  FALSE, TRUE, FALSE, noQuery))
    list.add(Array("defaultstrict",  FALSE, TRUE,  TRUE,  TRUE, FALSE, noQuery))
    list.add(Array("defaultnopush",  FALSE, FALSE, FALSE, TRUE, FALSE, noQuery))
    list.add(Array("withmeta",       TRUE,  TRUE,  FALSE, TRUE, FALSE, noQuery))
    list.add(Array("withmetastrict", TRUE,  TRUE,  TRUE,  TRUE, FALSE, noQuery))
    list.add(Array("withmetanopush", TRUE,  FALSE, FALSE, TRUE, FALSE, noQuery))

    // disable double filtering                  meta, push, strict, filter, encode, query
    list.add(Array("default_skiphandled",        FALSE, TRUE,  FALSE, FALSE, FALSE, noQuery))
    list.add(Array("defaultstrict_skiphandled",  FALSE, TRUE,  TRUE,  FALSE, FALSE, noQuery))
    list.add(Array("defaultnopush_skiphandled",  FALSE, FALSE, FALSE, FALSE, FALSE, noQuery))
    list.add(Array("withmeta_skiphandled",       TRUE,  TRUE,  FALSE, FALSE, FALSE, noQuery))
    list.add(Array("withmetastrict_skiphandled", TRUE,  TRUE,  TRUE,  FALSE, FALSE, noQuery))
    list.add(Array("withmetanopush_skiphandled", TRUE,  FALSE, FALSE, FALSE, FALSE, noQuery))

    // uri query                              meta, push, strict, filter, encode, query
    list.add(Array("defaulturiquery",         FALSE, TRUE,  FALSE, TRUE, FALSE, uriQuery))
    list.add(Array("defaulturiquerystrict",   FALSE, TRUE,  TRUE,  TRUE, FALSE, uriQuery))
    list.add(Array("defaulturiquerynopush",   FALSE, FALSE, FALSE, TRUE, FALSE, uriQuery))
    list.add(Array("withmetauri_query",       TRUE,  TRUE,  FALSE, TRUE, FALSE, uriQuery))
    list.add(Array("withmetauri_querystrict", TRUE,  TRUE,  TRUE,  TRUE, FALSE, uriQuery))
    list.add(Array("withmetauri_querynopush", TRUE,  FALSE, FALSE, TRUE, FALSE, uriQuery))

    // disable double filtering                           meta, push, strict, filter, encode, query
    list.add(Array("defaulturiquery_skiphandled",         FALSE, TRUE,  FALSE, FALSE, FALSE, uriQuery))
    list.add(Array("defaulturiquerystrict_skiphandled",   FALSE, TRUE,  TRUE,  FALSE, FALSE, uriQuery))
    list.add(Array("defaulturiquerynopush_skiphandled",   FALSE, FALSE, FALSE, FALSE, FALSE, uriQuery))
    list.add(Array("withmetauri_query_skiphandled",       TRUE,  TRUE,  FALSE, FALSE, FALSE, uriQuery))
    list.add(Array("withmetauri_querystrict_skiphandled", TRUE,  TRUE,  TRUE,  FALSE, FALSE, uriQuery))
    list.add(Array("withmetauri_querynopush_skiphandled", TRUE,  FALSE, FALSE, FALSE, FALSE, uriQuery))

    // dsl query                             meta, push, strict, filter, encode, query
    list.add(Array("defaultdslquery",        FALSE, TRUE,  FALSE, TRUE, FALSE, dslQuery))
    list.add(Array("defaultstrictdslquery",  FALSE, TRUE,  TRUE,  TRUE, FALSE, dslQuery))
    list.add(Array("defaultnopushdslquery",  FALSE, FALSE, FALSE, TRUE, FALSE, dslQuery))
    list.add(Array("withmetadslquery",       TRUE,  TRUE,  FALSE, TRUE, FALSE, dslQuery))
    list.add(Array("withmetastrictdslquery", TRUE,  TRUE,  TRUE,  TRUE, FALSE, dslQuery))
    list.add(Array("withmetanopushdslquery", TRUE,  FALSE, FALSE, TRUE, FALSE, dslQuery))

    // disable double filtering                          meta, push, strict, filter, encode, query
    list.add(Array("defaultdslquery_skiphandled",        FALSE, TRUE,  FALSE, FALSE, FALSE, dslQuery))
    list.add(Array("defaultstrictdslquery_skiphandled",  FALSE, TRUE,  TRUE,  FALSE, FALSE, dslQuery))
    list.add(Array("defaultnopushdslquery_skiphandled",  FALSE, FALSE, FALSE, FALSE, FALSE, dslQuery))
    list.add(Array("withmetadslquery_skiphandled",       TRUE,  TRUE,  FALSE, FALSE, FALSE, dslQuery))
    list.add(Array("withmetastrictdslquery_skiphandled", TRUE,  TRUE,  TRUE,  FALSE, FALSE, dslQuery))
    list.add(Array("withmetanopushdslquery_skiphandled", TRUE,  FALSE, FALSE, FALSE, FALSE, dslQuery))

    // unicode                                      meta, push, strict, filter, encode, query
    list.add(Array("default_" + "בְּדִיק" + "_",        FALSE, TRUE,  FALSE, TRUE, TRUE, noQuery))
    list.add(Array("defaultstrict_" + "בְּדִיק" + "_",  FALSE, TRUE,  TRUE,  TRUE, TRUE, noQuery))
    list.add(Array("defaultnopush_" + "בְּדִיק" + "_",  FALSE, FALSE, FALSE, TRUE, TRUE, noQuery))
    list.add(Array("withmeta_" + "בְּדִיק" + "_",       TRUE,  TRUE,  FALSE, TRUE, TRUE, noQuery))
    list.add(Array("withmetastrict_" + "בְּדִיק" + "_", TRUE,  TRUE,  TRUE,  TRUE, TRUE, noQuery))
    list.add(Array("withmetanopush_" + "בְּדִיק" + "_", TRUE,  FALSE, FALSE, TRUE, TRUE, noQuery))

    // disable double filtering                                 meta, push, strict, filter, encode, query
    list.add(Array("default_skiphandled_" + "בְּדִיק" + "_",        FALSE, TRUE,  FALSE, FALSE, TRUE, noQuery))
    list.add(Array("defaultstrict_skiphandled_" + "בְּדִיק" + "_",  FALSE, TRUE,  TRUE,  FALSE, TRUE, noQuery))
    list.add(Array("defaultnopush_skiphandled_" + "בְּדִיק" + "_",  FALSE, FALSE, FALSE, FALSE, TRUE, noQuery))
    list.add(Array("withmeta_skiphandled_" + "בְּדִיק" + "_",       TRUE,  TRUE,  FALSE, FALSE, TRUE, noQuery))
    list.add(Array("withmetastrict_skiphandled_" + "בְּדִיק" + "_", TRUE,  TRUE,  TRUE,  FALSE, TRUE, noQuery))
    list.add(Array("withmetanopush_skiphandled_" + "בְּדִיק" + "_", TRUE,  FALSE, FALSE, FALSE, TRUE, noQuery))

    list
  }
}

@FixMethodOrder(MethodSorters.NAME_ASCENDING)
@RunWith(classOf[Parameterized])
class AbstractScalaEsScalaSparkSQL(prefix: String, readMetadata: jl.Boolean, pushDown: jl.Boolean, strictPushDown: jl.Boolean, doubleFiltering: jl.Boolean, encodeResources: jl.Boolean, query: String = "") extends Serializable {

  val sc = AbstractScalaEsScalaSparkSQL.sc
  val sqc = AbstractScalaEsScalaSparkSQL.sqc
  val cfg = Map(ES_QUERY -> query,
                ES_READ_METADATA -> readMetadata.toString(),
                "es.internal.spark.sql.pushdown" -> pushDown.toString(),
                "es.internal.spark.sql.pushdown.strict" -> strictPushDown.toString(),
                "es.internal.spark.sql.pushdown.keep.handled.filters" -> doubleFiltering.toString())

  val version = TestUtils.getEsClusterInfo.getMajorVersion
  val keyword = AbstractScalaEsScalaSparkSQL.keywordType
  val text = AbstractScalaEsScalaSparkSQL.textType

  @Test
  def test1KryoScalaEsRow() {
    val kryo = SparkUtils.sparkSerializer(sc.getConf)
    val row = new ScalaEsRow(new ArrayBuffer() ++= StringUtils.tokenize("foo,bar,tar").asScala)

    val storage = Array.ofDim[Byte](512)
    val output = new KryoOutput(storage)
    val input = new KryoInput(storage)

    kryo.writeClassAndObject(output, row)
    val serialized = kryo.readClassAndObject(input).asInstanceOf[ScalaEsRow]
    println(serialized.rowOrder)
  }

  @Test(expected = classOf[EsHadoopIllegalArgumentException])
  def testNoIndexExists() {
    val idx = sqc.read.format("org.elasticsearch.spark.sql").load("existing_index")
    idx.printSchema()
  }

  @Test(expected = classOf[EsHadoopIllegalArgumentException])
  def testNoMappingExists() {
    EsAssume.versionOnOrBefore(EsMajorVersion.V_6_X, "types are deprecated fully in 7.0 and will be removed in a later release")
    val index = wrapIndex("spark-index-ex")
    RestUtils.touch(index)
    val idx = sqc.read.format("org.elasticsearch.spark.sql").load(s"$index/no_such_mapping")
    idx.printSchema()
  }

  @Test
  def testArrayMappingFirstLevel() {
    val mapping = wrapMapping("data", s"""{
      | "properties" : {
      |   "arr" : {
      |     "properties" : {
      |          "one" : { "type" : "$keyword" },
      |          "two" : { "type" : "$keyword" }
      |     }
      |   },
      |   "top-level" : { "type" : "$keyword" }
      | }
      }""".stripMargin)

    val index = wrapIndex("sparksql-test-array-mapping-top-level")
    val typename = "data"
    val (target, docPath) = makeTargets(index, typename)
    RestUtils.touch(index)
    RestUtils.putMapping(index, typename, mapping.getBytes(StringUtils.UTF_8))

    // add some data
    val doc1 = """{"arr" : [{"one" : "1", "two" : "2"}, {"one" : "unu", "two" : "doi"}], "top-level" : "root" }""".stripMargin

    RestUtils.postData(docPath, doc1.getBytes(StringUtils.UTF_8))
    RestUtils.refresh(index)

    val newCfg = collection.mutable.Map(cfg.toSeq: _*) += (ES_READ_FIELD_AS_ARRAY_INCLUDE -> "arr")

    val df = sqc.read.options(newCfg).format("org.elasticsearch.spark.sql").load(target)
    df.printSchema()
    
    assertEquals("string", df.schema("top-level").dataType.typeName)
    assertEquals("array", df.schema("arr").dataType.typeName)
    assertEquals("struct", df.schema("arr").dataType.asInstanceOf[ArrayType].elementType.typeName)

    df.take(1).foreach(println)
    assertEquals(1, df.count())
  }
  
  @Test
  def testEmptyDataFrame() {
    val index = wrapIndex("spark-test-empty-dataframe")
    val (target, _) = makeTargets(index, "data")
    val idx = sqc.emptyDataFrame.saveToEs(target)
  }

  @Test(expected = classOf[EsHadoopIllegalArgumentException])
  def testIndexCreationDisabled() {
    val newCfg = collection.mutable.Map(cfg.toSeq: _*) += (ES_INDEX_AUTO_CREATE -> "no")
    val index = wrapIndex("spark-test-non-existing-empty-dataframe")
    val (target, _) = makeTargets(index, "data")
    val idx = sqc.emptyDataFrame.saveToEs(target, newCfg)
  }

  @Test
  def testMultiFieldsWithSameName {
    val index = wrapIndex("sparksql-test-array-mapping-nested")
    val (target, docPath) = makeTargets(index, "data")
    RestUtils.touch(index)

    // add some data
    val jsonDoc = s"""{
    |  "bar" : {
    |    "bar" : {
    |      "bar" : [{
    |          "bar" : 1
    |        }, {
    |          "bar" : 2
    |        }
    |      ],
    |      "level" : 2,
    |      "level3" : true
    |    },
    |    "foo2" : 10,
    |    "level" : 1,
    |    "level2" : 2
    |  },
    |  "foo1" : "$text",
    |  "level" : 0,
    |  "level1" : "$text"
    |}
    """.stripMargin
    RestUtils.postData(docPath, jsonDoc.getBytes(StringUtils.UTF_8))
    RestUtils.refresh(index)

    val newCfg = collection.mutable.Map(cfg.toSeq: _*) += (ES_READ_FIELD_AS_ARRAY_INCLUDE -> "bar.bar.bar", "es.resource" -> target)
    val cfgSettings = new SparkSettingsManager().load(sc.getConf).copy().merge(newCfg.asJava)
    val schema = SchemaUtilsTestable.discoverMapping(cfgSettings)
    val mapping = SchemaUtilsTestable.rowInfo(cfgSettings)

    val df = sqc.read.options(newCfg).format("org.elasticsearch.spark.sql").load(target)
    df.printSchema()
    df.take(1).foreach(println)
    assertEquals(1, df.count())
  }

  @Test
  def testNestedFieldArray {
    val index = wrapIndex("sparksql-test-nested-same-name-fields")
    val (target, _) = makeTargets(index, "data")
    RestUtils.touch(index)

    // add some data
    val jsonDoc = """{"foo" : 5, "nested": { "bar" : [{"date":"2015-01-01", "age":20},{"date":"2015-01-01", "age":20}], "what": "now" } }"""
    sc.makeRDD(Seq(jsonDoc)).saveJsonToEs(target)
    RestUtils.refresh(index)

    val newCfg = collection.mutable.Map(cfg.toSeq: _*) += (ES_READ_FIELD_AS_ARRAY_INCLUDE -> "nested.bar")

    val df = sqc.read.options(newCfg).format("org.elasticsearch.spark.sql").load(target)
    df.printSchema()
    df.take(1).foreach(println)
    assertEquals(1, df.count())
  }

  @Test
  def testArrayValue {
    val index = wrapIndex("sparksql-test-array-value")
    val (target, _) = makeTargets(index, "data")
    RestUtils.touch(index)

    // add some data
    val jsonDoc = """{"array" : [1, 2, 4, 5] }"""
    sc.makeRDD(Seq(jsonDoc)).saveJsonToEs(target)
    RestUtils.refresh(index)

    val newCfg = collection.mutable.Map(cfg.toSeq: _*) += (ES_READ_FIELD_AS_ARRAY_INCLUDE -> "array")

    val df = sqc.read.options(newCfg).format("org.elasticsearch.spark.sql").load(target)
    
    assertEquals("array", df.schema("array").dataType.typeName)
    assertEquals("long", df.schema("array").dataType.asInstanceOf[ArrayType].elementType.typeName)
    assertEquals(1, df.count())
    
    val first = df.first()
    val array = first.getSeq[Long](0)
    assertEquals(1l, array(0))
    assertEquals(4l, array(2))
  }

  @Test
  def testSometimesArrayValue {
    val index = wrapIndex("sparksql-test-sometimes-array-value")
    val (target, _) = makeTargets(index, "data")
    RestUtils.touch(index)

    // add some data
    val jsonDoc1 = """{"array" : [1, 2, 4, 5] }"""
    val jsonDoc2 = """{"array" : 6 }"""
    sc.makeRDD(Seq(jsonDoc1, jsonDoc2)).saveJsonToEs(target)
    RestUtils.refresh(index)

    val newCfg = collection.mutable.Map(cfg.toSeq: _*) += (ES_READ_FIELD_AS_ARRAY_INCLUDE -> "array")

    val df = sqc.read.options(newCfg).format("org.elasticsearch.spark.sql").load(target)

    assertEquals("array", df.schema("array").dataType.typeName)
    assertEquals("long", df.schema("array").dataType.asInstanceOf[ArrayType].elementType.typeName)
    assertEquals(2, df.count())

    val arrays = df.collect().map(_.getSeq[Long](0)).sortBy(_.head)

    {
      val array = arrays(0)
      assertEquals(1l, array(0))
      assertEquals(4l, array(2))
    }

    {
      val array = arrays(1)
      assertEquals(6l, array(0))
    }
  }

  @Test
  def testBasicRead() {
    val dataFrame = artistsAsDataFrame
    assertTrue(dataFrame.count > 300)
    dataFrame.createOrReplaceTempView("datfile")
    println(dataFrame.schema.treeString)
    //dataFrame.take(5).foreach(println)
    val results = sqc.sql("SELECT name FROM datfile WHERE id >=1 AND id <=10")
    //results.take(5).foreach(println)
  }

  @Test
  def testEmptyStrings(): Unit = {
    val data = Seq(("Java", "20000"), ("Python", ""), ("Scala", "3000"))
    val rdd: RDD[Row] = sc.parallelize(data).map(row => Row(row._1, row._2))
    val schema = StructType( Array(
      StructField("language", StringType,true),
      StructField("description", StringType,true)
    ))
    val inputDf = sqc.createDataFrame(rdd, schema)
    inputDf.write
      .format("org.elasticsearch.spark.sql")
      .save("empty_strings_test")
    val reader = sqc.read.format("org.elasticsearch.spark.sql")
    val outputDf = reader.load("empty_strings_test")
    assertEquals(data.size, outputDf.count)
    val nullDescriptionsDf = outputDf.filter(row => row.getAs("description") == null)
    assertEquals(1, nullDescriptionsDf.count)

    val reader2 = sqc.read.format("org.elasticsearch.spark.sql").option("es.field.read.empty.as.null", "no")
    val outputDf2 = reader2.load("empty_strings_test")
    assertEquals(data.size, outputDf2.count)
    val nullDescriptionsDf2 = outputDf2.filter(row => row.getAs("description") == null)
    assertEquals(0, nullDescriptionsDf2.count)
    val emptyDescriptionsDf = outputDf2.filter(row => row.getAs("description") == "")
    assertEquals(1, emptyDescriptionsDf.count)
  }

  @Test
  def test0WriteFieldNameWithPercentage() {
    val index = wrapIndex("spark-test-scala-sql-field-with-percentage")
    val (target, _) = makeTargets(index, "data")

    val trip1 = Map("%s" -> "special")

    sc.makeRDD(Seq(trip1)).saveToEs(target)
  }
  
  @Test
  def test1ReadFieldNameWithPercentage() {
    val index = wrapIndex("spark-test-scala-sql-field-with-percentage")
    val (target, docPath) = makeTargets(index, "data")
    sqc.esDF(target).count()
  }

  @Test
  def testEsDataFrame1Write() {
    val dataFrame = artistsAsDataFrame

    val index = wrapIndex("sparksql-test-scala-basic-write")
    val (target, _) = makeTargets(index, "data")
    dataFrame.saveToEs(target, cfg)
    assertTrue(RestUtils.exists(target))
    assertThat(RestUtils.get(target + "/_search?"), containsString("345"))
  }

  @Test
  def testEsDataFrame1WriteCount() {
    val index = wrapIndex("sparksql-test-scala-basic-write")
    val (target, _) = makeTargets(index, "data")

    val dataFrame = sqc.esDF(target, cfg)
    assertEquals(345, dataFrame.count())
  }

  @Test
  def testEsDataFrame1WriteWithMapping() {
    val dataFrame = artistsAsDataFrame

    val index = wrapIndex("sparksql-test-scala-basic-write-id-mapping")
    val (target, docPath) = makeTargets(index, "data")
    val newCfg = collection.mutable.Map(cfg.toSeq: _*) += (ES_MAPPING_ID -> "id", ES_MAPPING_EXCLUDE -> "url")

    dataFrame.saveToEs(target, newCfg)
    assertTrue(RestUtils.exists(target))
    assertThat(RestUtils.get(target + "/_search?"), containsString("345"))
    assertThat(RestUtils.exists(docPath + "/1"), is(true))
    assertThat(RestUtils.get(target + "/_search?"), not(containsString("url")))
  }

  @Test
  def testEsDataFrame1WriteNullValue() {
    val index = wrapIndex("spark-test-null-data-test-0")
    val (target, docPath) = makeTargets(index, "data")

    val docs = Seq(
      """{"id":"1","name":{"first":"Robert","last":"Downey","suffix":"Jr"}}""",
      """{"id":"2","name":{"first":"Chris","last":"Evans"}}"""
    )

    val conf = Map(ES_MAPPING_ID -> "id")
    val rdd = sc.makeRDD(docs)
    val jsonDF = sqc.read.json(rdd).toDF.select("id", "name")
    jsonDF.saveToEs(target, conf)
    RestUtils.refresh(index)
    val hit1 = RestUtils.get(s"$docPath/1")
    val hit2 = RestUtils.get(s"$docPath/2")

    assertThat(hit1, containsString("suffix"))
    assertThat(hit2, not(containsString("suffix")))
  }

  @Test
  def testEsDataFrame12CheckYesWriteNullValue() {
    val index = wrapIndex("spark-test-null-data-test-1")
    val (target, docPath) = makeTargets(index, "data")

    val docs = Seq(
      """{"id":"1","name":{"first":"Robert","last":"Downey","suffix":"Jr"}}""",
      """{"id":"2","name":{"first":"Chris","last":"Evans"}}"""
    )

    val conf = Map(ES_MAPPING_ID -> "id", ES_SPARK_DATAFRAME_WRITE_NULL_VALUES -> "true")
    val rdd = sc.makeRDD(docs)
    val jsonDF = sqc.read.json(rdd).toDF.select("id", "name")
    jsonDF.saveToEs(target, conf)
    RestUtils.refresh(index)
    val hit1 = RestUtils.get(s"$docPath/1")
    val hit2 = RestUtils.get(s"$docPath/2")

    assertThat(hit1, containsString("suffix"))
    assertThat(hit2, containsString("suffix"))
  }


  @Test
  def testEsDataFrame11CheckNoWriteNullValueFromRows() {
    val index = wrapIndex("spark-test-null-data-test-2")
    val (target, docPath) = makeTargets(index, "data")

    val data = Seq(
      Row("1", "Robert", "Downey", "Jr"),
      Row("2", "Chris", "Evans", null)
    )
    val schema = StructType(Array(
      StructField("id", StringType),
      StructField("first", StringType),
      StructField("last", StringType),
      StructField("suffix", StringType, nullable = true)
    ))

    val conf = Map("es.mapping.id" -> "id")
    val rdd = sc.makeRDD(data)
    val df = sqc.createDataFrame(rdd, schema)
    df.saveToEs(target, conf)
    RestUtils.refresh(index)
    val hit1 = RestUtils.get(s"$docPath/1")
    val hit2 = RestUtils.get(s"$docPath/2")

    assertThat(hit1, containsString("suffix"))
    assertThat(hit2, not(containsString("suffix")))
  }

  @Test
  def testEsDataFrame12CheckYesWriteNullValueFromRows() {
    val index = wrapIndex("spark-test-null-data-test-3")
    val (target, docPath) = makeTargets(index, "data")
    val data = Seq(
      Row("1", "Robert", "Downey", "Jr"),
      Row("2", "Chris", "Evans", null)
    )
    val schema = StructType(Array(
      StructField("id", StringType),
      StructField("first", StringType),
      StructField("last", StringType),
      StructField("suffix", StringType, nullable = true)
    ))

    val conf = Map("es.mapping.id" -> "id", "es.spark.dataframe.write.null" -> "true")
    val rdd = sc.makeRDD(data)
    val df = sqc.createDataFrame(rdd, schema)
    df.saveToEs(target, conf)
    RestUtils.refresh(index)
    val hit1 = RestUtils.get(s"$docPath/1")
    val hit2 = RestUtils.get(s"$docPath/2")

    assertThat(hit1, containsString("suffix"))
    assertThat(hit2, containsString("suffix"))
  }

  @Test
  def testEsDataFrame2Read() {
    val index = wrapIndex("sparksql-test-scala-basic-write")
    val (target, _) = makeTargets(index, "data")

    val dataFrame = sqc.esDF(target, cfg)
    dataFrame.printSchema()
    val schema = dataFrame.schema.treeString
    assertTrue(schema.contains("id: long"))
    assertTrue(schema.contains("name: string"))
    assertTrue(schema.contains("pictures: string"))
    assertTrue(schema.contains("time: long"))
    assertTrue(schema.contains("url: string"))

    assertTrue(dataFrame.count > 300)

    //dataFrame.take(5).foreach(println)

    val tempTable = wrapIndex("basicRead")
    dataFrame.createOrReplaceTempView(wrapTableName(tempTable))
    val nameRDD = sqc.sql(s"SELECT name FROM ${wrapTableName(tempTable)} WHERE id >= 1 AND id <=10")
    nameRDD.take(7).foreach(println)
    assertEquals(10, nameRDD.count)
  }

  @Test
  def testEsDataFrame2ReadWithIncludeFields() {
    val index = wrapIndex("sparksql-test-scala-basic-write")
    val (target, _) = makeTargets(index, "data")

    val newCfg = collection.mutable.Map(cfg.toSeq: _*) += (ES_READ_FIELD_INCLUDE -> "id, name, url")

    val dataFrame = sqc.esDF(target, newCfg)
    val schema = dataFrame.schema.treeString
    assertTrue(schema.contains("id: long"))
    assertTrue(schema.contains("name: string"))
    assertFalse(schema.contains("pictures: string"))
    assertFalse(schema.contains("time:"))
    assertTrue(schema.contains("url: string"))

    assertTrue(dataFrame.count > 300)

    //dataFrame.take(5).foreach(println)

    val tempTable = wrapIndex("basicRead")
    dataFrame.createOrReplaceTempView(wrapTableName(tempTable))
    val nameRDD = sqc.sql(s"SELECT name FROM ${wrapTableName(tempTable)} WHERE id >= 1 AND id <=10")
    nameRDD.take(7).foreach(println)
    assertEquals(10, nameRDD.count)
  }

  @Test(expected = classOf[EsHadoopIllegalStateException])
  def testEsDataFrame2ReadWithUserSchemaSpecified() {
    val index = wrapIndex("sparksql-test-scala-basic-write")
    val (target, _) = makeTargets(index, "data")

    val newCfg = collection.mutable.Map(cfg.toSeq: _*) += (ES_READ_FIELD_INCLUDE -> "id, name, url") += (ES_READ_SOURCE_FILTER -> "name")

    val dataFrame = sqc.esDF(target, newCfg)
    val schema = dataFrame.schema.treeString
    assertTrue(schema.contains("id: long"))
    assertTrue(schema.contains("name: string"))
    assertFalse(schema.contains("pictures: string"))
    assertFalse(schema.contains("time:"))
    assertTrue(schema.contains("url: string"))

    assertTrue(dataFrame.count > 300)

    //dataFrame.take(5).foreach(println)

    val tempTable = wrapIndex("basicRead")
    dataFrame.createOrReplaceTempView(wrapTableName(tempTable))
    val nameRDD = sqc.sql(s"SELECT name FROM ${wrapTableName(tempTable)} WHERE id >= 1 AND id <=10")
    nameRDD.take(7)
  }

  @Test
  def testEsDataFrame2ReadWithAndWithoutQuery() {
    val index = wrapIndex("sparksql-test-scala-basic-write")
    val (target, _) = makeTargets(index, "data")

    val dfNoQuery = sqc.esDF(target, cfg)
    val dfWQuery = sqc.esDF(target, "?q=name:me*", cfg)

    println(dfNoQuery.head())
    println(dfWQuery.head())

    //assertEquals(dfNoQuery.head().toString(), dfWQuery.head().toString())
  }

  @Test
  def testEsDataFrame2ReadWithAndWithoutQueryInJava() {
    val index = wrapIndex("sparksql-test-scala-basic-write")
    val (target, _) = makeTargets(index, "data")

    val dfNoQuery = JavaEsSparkSQL.esDF(sqc, target, cfg.asJava)
    val query = s"""{ "query" : { "query_string" : { "query" : "name:me*" } } //, "fields" : ["name"]
                }"""
    val dfWQuery = JavaEsSparkSQL.esDF(sqc, target, query, cfg.asJava)

    println(dfNoQuery.head())
    println(dfWQuery.head())
    dfNoQuery.show(3)
    dfWQuery.show(3)

    //assertEquals(dfNoQuery.head().toString(), dfWQuery.head().toString())
  }

  @Test
  def testEsDataFrame3WriteWithRichMapping() {
    val path = Paths.get(AbstractScalaEsScalaSparkSQL.testData.sampleArtistsDatUri())
    // because Windows... 
    val lines = Files.readAllLines(path, StandardCharsets.ISO_8859_1).asScala

    val data = sc.parallelize(lines)

    val schema = StructType(Seq(StructField("id", IntegerType, false),
      StructField("name", StringType, false),
      StructField("url", StringType, true),
      StructField("pictures", StringType, true),
      StructField("time", TimestampType, true),
      StructField("nested",
        StructType(Seq(StructField("id", IntegerType, false),
          StructField("name", StringType, false),
          StructField("url", StringType, true),
          StructField("pictures", StringType, true),
          StructField("time", TimestampType, true))), true)))

    val rowRDD = data.map(_.split("\t")).map(r => Row(r(0).toInt, r(1), r(2), r(3), new Timestamp(DatatypeConverter.parseDateTime(r(4)).getTimeInMillis()),
      Row(r(0).toInt, r(1), r(2), r(3), new Timestamp(DatatypeConverter.parseDateTime(r(4)).getTimeInMillis()))))
    val dataFrame = sqc.createDataFrame(rowRDD, schema)

    val index = wrapIndex("sparksql-test-scala-basic-write-rich-mapping-id-mapping")
    val (target, docPath) = makeTargets(index, "data")
    dataFrame.saveToEs(target, Map(ES_MAPPING_ID -> "id"))
    assertTrue(RestUtils.exists(target))
    assertThat(RestUtils.get(target + "/_search?"), containsString("345"))
    assertThat(RestUtils.exists(docPath + "/1"), is(true))
  }

  @Test(expected = classOf[SparkException])
  def testEsDataFrame3WriteDecimalType() {
    val schema = StructType(Seq(StructField("decimal", DecimalType.USER_DEFAULT, false)))

    val rowRDD = sc.makeRDD(Seq(Row(Decimal(10))))
    val dataFrame = sqc.createDataFrame(rowRDD, schema)

    val index = wrapIndex("sparksql-test-decimal-exception")
    val (target, _) = makeTargets(index, "data")
    dataFrame.saveToEs(target)
  }

  @Test
  def testEsDataFrame4WriteConflictingData(): Unit = {
    val schema = StructType(Seq(StructField("id", StringType), StructField("version", IntegerType), StructField("field", StringType)))
    val rowRDD1 = sc.makeRDD(Seq(Row("id", 1, "hello")))
    val rowRDD2 = sc.makeRDD(Seq(Row("id", 2, "hello")))
    val dataFrame1 = sqc.createDataFrame(rowRDD1, schema)
    val dataFrame2 = sqc.createDataFrame(rowRDD2, schema)

    val dataIndex = wrapIndex("sparksql-test-scala-error-handler-es")
    val errorIndex = wrapIndex("sparksql-test-scala-error-handler-es-errors")

    val typeName = "data"

    val (dataTarget, _) = makeTargets(dataIndex, typeName)
    val (errorTarget, _) = makeTargets(errorIndex, typeName)

    val conf = Map(
      ConfigurationOptions.ES_MAPPING_ID -> "id",
      ConfigurationOptions.ES_MAPPING_VERSION -> "version",
      "es.write.rest.error.handlers" -> "es",
      "es.write.rest.error.handler.es.client.resource" -> errorTarget,
      "es.write.rest.error.handler.es.label.extraData" -> "labelValue",
      "es.write.rest.error.handler.es.tags" -> "tagValue"
    )

    dataFrame2.saveToEs(dataTarget, conf)
    dataFrame1.saveToEs(dataTarget, conf)

    val errorDataSearch = RestUtils.get(errorTarget + "/_search")
    val errorDoc = JsonUtils.query("hits").get("hits").get(0).apply(JsonUtils.asMap(errorDataSearch))
    assertEquals("Encountered Bulk Failure", JsonUtils.query("_source").get("message").apply(errorDoc))
    assertEquals("version_conflict_engine_exception", JsonUtils.query("_source").get("error").get("code").apply(errorDoc))
    assertEquals("labelValue", JsonUtils.query("_source").get("labels").get("extraData").apply(errorDoc))
    assertEquals("tagValue", JsonUtils.query("_source").get("tags").get(0).apply(errorDoc))
  }

  @Test
  def testEsDataFrame4ReadRichMapping() {
    val index = wrapIndex("sparksql-test-scala-basic-write-rich-mapping-id-mapping")
    val (target, _) = makeTargets(index, "data")

    val dataFrame = sqc.esDF(target, cfg)

    assertTrue(dataFrame.count > 300)
    dataFrame.printSchema()
  }

  private def artistsAsDataFrame = {
    val data = readAsRDD(AbstractScalaEsScalaSparkSQL.testData.sampleArtistsDatUri())

    val schema = StructType(Seq(StructField("id", IntegerType, false),
      StructField("name", StringType, false),
      StructField("url", StringType, true),
      StructField("pictures", StringType, true),
      StructField("time", TimestampType, true)))

    val rowRDD = data.map(_.split("\t")).map(r => Row(r(0).toInt, r(1), r(2), r(3), new Timestamp(DatatypeConverter.parseDateTime(r(4)).getTimeInMillis())))
    val dataFrame = sqc.createDataFrame(rowRDD, schema)
    dataFrame
  }

  @Test
  def testEsDataFrame50ReadAsDataSource() {
    val index = wrapIndex("sparksql-test-scala-basic-write")
    val (target, _) = makeTargets(index, "data")
    var options = s"""resource '$target' """
    val table = wrapIndex("sqlbasicread1")

    val query = s"CREATE TEMPORARY TABLE ${wrapTableName(table)} "+
      " USING org.elasticsearch.spark.sql " +
      s" OPTIONS ($options)"

    println(query)

    val dataFrame = sqc.sql(query)

    val dsCfg = collection.mutable.Map(cfg.toSeq: _*) += ("path" -> target)
    val dfLoad = sqc.read.format("es").options(dsCfg.toMap).load()
    println("root data frame")
    dfLoad.printSchema()

    val results = dfLoad.filter(dfLoad("id") >= 1 && dfLoad("id") <= 10)
    println("results data frame")
    results.printSchema()

    val allRDD = sqc.sql(s"SELECT * FROM ${wrapTableName(table)} WHERE id >= 1 AND id <=10")
    println("select all rdd")
    allRDD.printSchema()

    val nameRDD = sqc.sql(s"SELECT name FROM ${wrapTableName(table)} WHERE id >= 1 AND id <=10")
    println("select name rdd")
    nameRDD.printSchema()

    assertEquals(10, nameRDD.count)
    nameRDD.take(7).foreach(println)
  }

  @Test
  def testScrollLimitWithEmptyPartition(): Unit = {
    val index = wrapIndex("scroll-limit")
    val (target, docPath) = makeTargets(index, "data")

    // Make index with two shards
    RestUtils.delete(index)
    RestUtils.put(index, """{"settings":{"number_of_shards":2,"number_of_replicas":0}}""".getBytes())
    RestUtils.refresh(index)

    // Write a single record to it (should have one empty shard)
    val data = artistsAsDataFrame
    val single = data.where(data("id").equalTo(1))
    assertEquals(1L, single.count())
    single.saveToEs(target)

    // Make sure that the scroll limit works with both a shard that has data and a shard that has nothing
    val count = sqc.read.format("es").option("es.scroll.limit", "10").load(target).count()
    assertEquals(1L, count)
  }

  @Test
  def testEsDataFrameReadAsDataSourceWithMetadata() {
    assumeTrue(readMetadata)

    val index = wrapIndex("sparksql-test-scala-basic-write")
    val (target, _) = makeTargets(index, "data")
    val table = wrapIndex("sqlbasicread2")

    val options = s"""resource '$target' , readMetadata "true" """
    val dataFrame = sqc.sql(s"CREATE TEMPORARY TABLE ${wrapTableName(table)}" +
      " USING es " +
      s" OPTIONS ($options)")

    val allRDD = sqc.sql(s"SELECT * FROM ${wrapTableName(table)} WHERE id >= 1 AND id <=10")
    allRDD.printSchema()
    allRDD.take(7).foreach(println)

    val dsCfg = collection.mutable.Map(cfg.toSeq: _*) += ("path" -> target)
    val dfLoad = sqc.read.format("es").options(dsCfg.toMap).load
    dfLoad.show()
  }

  @Test
  def testDataSource0Setup() {
    val index = wrapIndex("spark-test-scala-sql-varcols")
    val (target, _) = makeTargets(index, "data")
    val table = wrapIndex("sqlvarcol")

    val trip1 = Map("reason" -> "business", "airport" -> "SFO", "tag" -> "jan", "date" -> "2015-12-28T20:03:10Z")
    val trip2 = Map("participants" -> 5, "airport" -> "OTP", "tag" -> "feb", "date" -> "2013-12-28T20:03:10Z")
    val trip3 = Map("participants" -> 3, "airport" -> "MUC OTP SFO JFK", "tag" -> "long", "date" -> "2012-12-28T20:03:10Z")

    sc.makeRDD(Seq(trip1, trip2, trip3)).saveToEs(target)
  }

  private def esDataSource(table: String) = {
    val index = wrapIndex("spark-test-scala-sql-varcols")
    val (target, _) = makeTargets(index, "data")

    var options = s"""resource "$target" """


//    sqc.sql(s"CREATE TEMPORARY TABLE $table" +
//      " USING org.elasticsearch.spark.sql " +
//      s" OPTIONS ($options)")

    val dsCfg = collection.mutable.Map(cfg.toSeq: _*) += ("path" -> target)
    sqc.read.format("org.elasticsearch.spark.sql").options(dsCfg.toMap).load
  }

  @Test
  def testDataSourcePushDown01EqualTo() {
    val df = esDataSource("pd_equalto")
    val filter = df.filter(df("airport").equalTo("OTP"))

    filter.show

    if (strictPushDown) {
      assertEquals(0, filter.count())
      // however if we change the arguments to be lower cased, it will be Spark who's going to filter out the data
      return
    }
    else if (!keepHandledFilters) {
      // term query pick field with multi values
      assertEquals(2, filter.count())
      return
    }

    assertEquals(1, filter.count())
    assertEquals("feb", filter.select("tag").take(1)(0)(0))
  }

  @Test
  def testDataSourcePushDown015NullSafeEqualTo() {
    val df = esDataSource("pd_nullsafeequalto")
    val filter = df.filter(df("airport").eqNullSafe("OTP"))

    filter.show

    if (strictPushDown) {
      assertEquals(0, filter.count())
      // however if we change the arguments to be lower cased, it will be Spark who's going to filter out the data
      return
    }
    else if (!keepHandledFilters) {
      // term query pick field with multi values
      assertEquals(2, filter.count())
      return
    }

    assertEquals(1, filter.count())
    assertEquals("feb", filter.select("tag").take(1)(0)(0))
  }

  @Test
  def testDataSourcePushDown02GT() {
    val df = esDataSource("pd_gt")
    val filter = df.filter(df("participants").gt(3))
    assertEquals(1, filter.count())
    assertEquals("feb", filter.select("tag").take(1)(0)(0))
  }

  @Test
  def testDataSourcePushDown03GTE() {
    val df = esDataSource("pd_gte")
    val filter = df.filter(df("participants").geq(3))
    assertEquals(2, filter.count())
    assertEquals("long", filter.select("tag").sort("tag").take(2)(1)(0))
  }

  @Test
  def testDataSourcePushDown04LT() {
    val df = esDataSource("pd_lt")
    df.printSchema()
    val filter = df.filter(df("participants").lt(5))
    assertEquals(1, filter.count())
    assertEquals("long", filter.select("tag").take(1)(0)(0))
  }

  @Test
  def testDataSourcePushDown05LTE() {
    val df = esDataSource("pd_lte")
    val filter = df.filter(df("participants").leq(5))
    assertEquals(2, filter.count())
    assertEquals("long", filter.select("tag").sort("tag").take(2)(1)(0))
  }

  @Test
  def testDataSourcePushDown06IsNull() {
    val df = esDataSource("pd_is_null")
    val filter = df.filter(df("participants").isNull)
    assertEquals(1, filter.count())
    assertEquals("jan", filter.select("tag").take(1)(0)(0))
  }

  @Test
  def testDataSourcePushDown07IsNotNull() {
    val df = esDataSource("pd_is_not_null")
    val filter = df.filter(df("reason").isNotNull)
    assertEquals(1, filter.count())
    assertEquals("jan", filter.select("tag").take(1)(0)(0))
  }

  @Test
  def testDataSourcePushDown08In() {
    val df = esDataSource("pd_in")
    var filter = df.filter("airport IN ('OTP', 'SFO', 'MUC')")

    if (strictPushDown) {
      assertEquals(0, filter.count())
      // however if we change the arguments to be lower cased, it will be Spark who's going to filter out the data
      return
    }

    assertEquals(2, filter.count())
    assertEquals("jan", filter.select("tag").sort("tag").take(2)(1)(0))
  }

  @Test
  def testDataSourcePushDown08InWithNumbersAsStrings() {
    val df = esDataSource("pd_in_numbers_strings")
    var filter = df.filter("date IN ('2015-12-28', '2012-12-28')")

    if (strictPushDown) {
      assertEquals(0, filter.count())
      // however if we change the arguments to be lower cased, it will be Spark who's going to filter out the data
      return
    }

    assertEquals(0, filter.count())
  }

  @Test
  def testDataSourcePushDown08InWithNumber() {
    val df = esDataSource("pd_in_number")
    var filter = df.filter("participants IN (1, 2, 3)")

    assertEquals(1, filter.count())
    assertEquals("long", filter.select("tag").sort("tag").take(1)(0)(0))
  }

  @Test
  def testDataSourcePushDown08InWithNumberAndStrings() {
    val df = esDataSource("pd_in_number")
    var filter = df.filter("participants IN (2, 'bar', 1, 'foo')")

    assertEquals(0, filter.count())
  }

  @Test
  def testDataSourcePushDown09StartsWith() {
    val df = esDataSource("pd_starts_with")
    var filter = df.filter(df("airport").startsWith("O"))

    if (!keepHandledFilters && !strictPushDown) {
      // term query pick field with multi values
      assertEquals(2, filter.count())
      return
    }

    filter.show
    if (strictPushDown) {
      assertEquals(0, filter.count()) // Strict means specific terms matching, and the terms are lowercased
    } else {
      assertEquals(1, filter.count())
      assertEquals("feb", filter.select("tag").take(1)(0)(0))
    }
  }

  @Test
  def testDataSourcePushDown10EndsWith() {
    val df = esDataSource("pd_ends_with")
    var filter = df.filter(df("airport").endsWith("O"))

    if (!keepHandledFilters && !strictPushDown) {
      // term query pick field with multi values
      assertEquals(2, filter.count())
      return
    }

    filter.show
    if (strictPushDown) {
      assertEquals(0, filter.count()) // Strict means specific terms matching, and the terms are lowercased
    } else {
      assertEquals(1, filter.count())
      assertEquals("jan", filter.select("tag").take(1)(0)(0))
    }
  }

  @Test
  def testDataSourcePushDown11Contains() {
    val df = esDataSource("pd_contains")
    val filter = df.filter(df("reason").contains("us"))
    assertEquals(1, filter.count())
    assertEquals("jan", filter.select("tag").take(1)(0)(0))
  }

  @Test
  def testDataSourcePushDown12And() {
    val df = esDataSource("pd_and")
    var filter = df.filter(df("reason").isNotNull.and(df("tag").equalTo("jan")))

    assertEquals(1, filter.count())
    assertEquals("jan", filter.select("tag").take(1)(0)(0))
  }

  @Test
  def testDataSourcePushDown13Not() {
    val df = esDataSource("pd_not")
    val filter = df.filter(!df("reason").isNull)

    assertEquals(1, filter.count())
    assertEquals("jan", filter.select("tag").take(1)(0)(0))
  }

  @Test
  def testDataSourcePushDown14OR() {
    val df = esDataSource("pd_or")
    var filter = df.filter(df("reason").contains("us").or(df("airport").equalTo("OTP")))

    if (strictPushDown) {
      // OTP fails due to strict matching/analyzed
      assertEquals(1, filter.count())
      return
    }

    if (!keepHandledFilters) {
      // term query pick field with multi values
      assertEquals(3, filter.count())
      return
    }

    assertEquals(2, filter.count())
    assertEquals("feb", filter.select("tag").sort("tag").take(1)(0)(0))
  }

  @Test
  def testEsSchemaFromDocsWithDifferentProperties() {
    val table = wrapIndex("sqlvarcol")
    esDataSource(table)

    val index = wrapIndex("spark-test-scala-sql-varcols")
    val (target, _) = makeTargets(index, "data")

    var options = s"""resource '$target' """

    val s = sqc.sql(s"CREATE TEMPORARY TABLE ${wrapTableName(table)}" +
       " USING org.elasticsearch.spark.sql " +
       s" OPTIONS ($options)")

    val allResults = sqc.sql(s"SELECT * FROM ${wrapTableName(table)}")
    assertEquals(3, allResults.count())
    allResults.printSchema()

    val filter = sqc.sql(s"SELECT * FROM ${wrapTableName(table)} WHERE airport = 'OTP'")
    assertEquals(1, filter.count())

    val nullColumns = sqc.sql(s"SELECT reason, airport FROM ${wrapTableName(table)} ORDER BY airport")
    val rows = nullColumns.take(3)
    assertEquals("[null,MUC OTP SFO JFK]", rows(0).toString())
    assertEquals("[null,OTP]", rows(1).toString())
    assertEquals("[business,SFO]", rows(2).toString())
  }

  @Test()
  def testJsonLoadAndSavedToEs() {
    val input = sqc.read.json(readAsRDD(this.getClass.getResource("/simple.json").toURI()))
    println(input.schema.simpleString)

    val index = wrapIndex("spark-test-json-file")
    val (target, docPath) = makeTargets(index, "data")
    input.saveToEs(target, cfg)

    val basic = sqc.read.json(readAsRDD(this.getClass.getResource("/basic.json").toURI()))
    println(basic.schema.simpleString)
    basic.saveToEs(target, cfg)
  }

  @Test
  def testJsonLoadAndSavedToEsSchema() {
    assumeFalse(readMetadata)
    val input = sqc.read.json(readAsRDD(this.getClass.getResource("/multi-level-doc.json").toURI()))
    println("JSON schema")
    println(input.schema.treeString)
    println(input.schema)
    val sample = input.take(1)(0).toString()

    val index = wrapIndex("spark-test-json-file-schema")
    val (target, docPath) = makeTargets(index, "data")
    input.saveToEs(target, cfg)

    val dsCfg = collection.mutable.Map(cfg.toSeq: _*) += ("path" -> target)
    val dfLoad = sqc.read.format("org.elasticsearch.spark.sql").options(dsCfg.toMap).load
    println("JSON schema")
    println(input.schema.treeString)
    println("Reading information from Elastic")
    println(dfLoad.schema.treeString)
    val item = dfLoad.take(1)(0)
    println(item.schema)
    println(item.toSeq)
    val nested = item.getStruct(1)
    println(nested.get(0))
    println(nested.get(0).getClass())

    assertEquals(input.schema.treeString, dfLoad.schema.treeString.replaceAll("float", "double"))
    assertEquals(sample, item.toString())
  }

  @Test
  def testTableJoining() {
    val index1Name = wrapIndex("sparksql-test-scala-basic-write")
    val (target1, _) = makeTargets(index1Name, "data")
    val index2Name = wrapIndex("sparksql-test-scala-basic-write-id-mapping")
    val (target2, _) = makeTargets(index2Name, "data")

    val table1 = sqc.read.format("org.elasticsearch.spark.sql").load(target1)
    val table2 = sqc.read.format("org.elasticsearch.spark.sql").load(target2)

    table1.persist(DISK_ONLY)
    table2.persist(DISK_ONLY_2)

    val table1Name = wrapIndex("table1")
    val table2Name = wrapIndex("table2")

    table1.createOrReplaceTempView(wrapTableName(table1Name))
    table1.createOrReplaceTempView(wrapTableName(table2Name))

    val join = sqc.sql(s"SELECT t1.name, t2.pictures FROM ${wrapTableName(table1Name)} t1, ${wrapTableName(table2Name)} t2 WHERE t1.id = t2.id")

    println(join.schema.treeString)
    println(join.take(1)(0).schema)
    println(join.take(1)(0)(0))
  }

  @Test
  def testEsDataFrame51WriteToExistingDataSource() {
    // to keep the select static
    assumeFalse(readMetadata)

    val index = wrapIndex("sparksql-test-scala-basic-write")
    val (target, _) = makeTargets(index, "data")
    val table = wrapIndex("table_insert")

    var options = s"resource '$target '"

    val dataFrame = sqc.sql(s"CREATE TEMPORARY TABLE ${wrapTableName(table)} " +
      s"USING org.elasticsearch.spark.sql " +
      s"OPTIONS ($options)");

    val insertRDD = sqc.sql(s"INSERT INTO TABLE ${wrapTableName(table)} SELECT 123456789, 'test-sql', 'http://test-sql.com', 12345, ''")
    val df = sqc.table(wrapTableName(table))
    println(df.count)
    assertTrue(df.count > 100)
  }

  @Test
  def testEsDataFrame52OverwriteExistingDataSource() {
    // to keep the select static
    assumeFalse(readMetadata)

    val srcFrame = artistsAsDataFrame

    val index = wrapIndex("sparksql-test-scala-sql-overwrite")
    val (target, _) = makeTargets(index, "data")
    srcFrame.saveToEs(target, cfg)

    val table = wrapIndex("table_overwrite")

    var options = s"resource '$target'"

    val dataFrame = sqc.sql(s"CREATE TEMPORARY TABLE ${wrapTableName(table)} " +
      s"USING org.elasticsearch.spark.sql " +
      s"OPTIONS ($options)");

    var df = sqc.table(wrapTableName(table))
    assertTrue(df.count > 1)
    val insertRDD = sqc.sql(s"INSERT OVERWRITE TABLE ${wrapTableName(table)} SELECT 123456789, 'test-sql', 'http://test-sql.com', 12345, ''")
    df = sqc.table(wrapTableName(table))
    assertEquals(1, df.count)
  }

  @Test
  def testEsDataFrame52OverwriteExistingDataSourceWithJoinField() {
    // Join added in 6.0.
    EsAssume.versionOnOrAfter(EsMajorVersion.V_6_X, "Join added in 6.0.")

    // using long-form joiner values
    val schema = StructType(Seq(
      StructField("id", StringType, nullable = false),
      StructField("company", StringType, nullable = true),
      StructField("name", StringType, nullable = true),
      StructField("joiner", StructType(Seq(
        StructField("name", StringType, nullable = false),
        StructField("parent", StringType, nullable = true)
      )))
    ))

    val parents = Seq(
      Row("1", "Elastic", null, Row("company", null)),
      Row("2", "Fringe Cafe", null, Row("company", null)),
      Row("3", "WATIcorp", null, Row("company", null))
    )

    val firstChildren = Seq(
      Row("10", null, "kimchy", Row("employee", "1")),
      Row("20", null, "April Ryan", Row("employee", "2")),
      Row("21", null, "Charlie", Row("employee", "2")),
      Row("30", null, "Alvin Peats", Row("employee", "3"))
    )

    val index = wrapIndex("sparksql-test-scala-overwrite-join")
    val typename = "join"
    val (target, docPath) = makeTargets(index, typename)
    RestUtils.delete(index)
    RestUtils.touch(index)
    if (TestUtils.isTypelessVersion(version)) {
      RestUtils.putMapping(index, typename, "data/join/mapping/typeless.json")
    } else {
      RestUtils.putMapping(index, typename, "data/join/mapping/typed.json")
    }

    sqc.createDataFrame(sc.makeRDD(parents ++ firstChildren), schema)
      .write
      .format("es")
      .options(Map(ES_MAPPING_ID -> "id", ES_MAPPING_JOIN -> "joiner"))
      .save(target)

    assertThat(RestUtils.get(docPath + "/10?routing=1"), containsString("kimchy"))
    assertThat(RestUtils.get(docPath + "/10?routing=1"), containsString(""""_routing":"1""""))

    // Overwrite the data using a new dataset:
    val newChildren = Seq(
      Row("110", null, "costinl", Row("employee", "1")),
      Row("111", null, "jbaiera", Row("employee", "1")),
      Row("121", null, "Charlie", Row("employee", "2")),
      Row("130", null, "Damien", Row("employee", "3"))
    )

    sqc.createDataFrame(sc.makeRDD(parents ++ newChildren), schema)
      .write
      .format("es")
      .options(cfg ++ Map(ES_MAPPING_ID -> "id", ES_MAPPING_JOIN -> "joiner"))
      .mode(SaveMode.Overwrite)
      .save(target)

    assertFalse(RestUtils.exists(docPath + "/10?routing=1"))
    assertThat(RestUtils.get(docPath + "/110?routing=1"), containsString("costinl"))
    assertThat(RestUtils.get(docPath + "/110?routing=1"), containsString(""""_routing":"1""""))
  }

  @Test
  def testEsDataFrame53OverwriteExistingDataSourceFromAnotherDataSource() {
    // to keep the select static
    assumeFalse(readMetadata)

    val source = wrapIndex("sparksql-test-scala-basic-write")
    val (sourceTarget, _) = makeTargets(source, "data")
    val index = wrapIndex("sparksql-test-scala-sql-overwrite-from-df")
    val (target, _) = makeTargets(index, "data")

    val dstFrame = artistsAsDataFrame
    dstFrame.saveToEs(target, cfg)

    val srcTable = wrapIndex("table_overwrite_src")
    val dstTable = wrapIndex("table_overwrite_dst")

    var dstOptions = s"resource '$sourceTarget'"

    var srcOptions = s"resource '$target'"

    val srcFrame = sqc.sql(s"CREATE TEMPORARY TABLE ${wrapTableName(srcTable)} " +
      s"USING org.elasticsearch.spark.sql " +
      s"OPTIONS ($srcOptions)");

    val dataFrame = sqc.sql(s"CREATE TEMPORARY TABLE ${wrapTableName(dstTable)} " +
      s"USING org.elasticsearch.spark.sql " +
      s"OPTIONS ($dstOptions)");

    val insertRDD = sqc.sql(s"INSERT OVERWRITE TABLE ${wrapTableName(dstTable)} SELECT * FROM ${wrapTableName(srcTable)}")
    val df = sqc.table(wrapTableName(dstTable))
    println(df.count)
    assertTrue(df.count > 100)
  }

  private def artistsJsonAsDataFrame = {
    sqc.read.json(readAsRDD(this.getClass.getResource("/small-sample.json").toURI()))
  }

  @Test
  def testEsDataFrame60DataSourceSaveModeError() {
    val srcFrame = artistsJsonAsDataFrame
    val index = wrapIndex("sparksql-test-savemode_error")
    val (target, _) = makeTargets(index, "data")
    val table = wrapIndex("save_mode_error")

    srcFrame.write.format("org.elasticsearch.spark.sql").mode(SaveMode.ErrorIfExists).save(target)
    try {
      srcFrame.write.format("org.elasticsearch.spark.sql").mode(SaveMode.ErrorIfExists).save(target)
      fail()
    } catch {
      case _: Throwable => // swallow
    }
  }

  @Test
  def testEsDataFrame60DataSourceSaveModeAppend() {
    val srcFrame = artistsJsonAsDataFrame
    srcFrame.printSchema()
    val index = wrapIndex("sparksql-test-savemode_append")
    val (target, _) = makeTargets(index, "data")
    val table = wrapIndex("save_mode_append")

    srcFrame.write.format("org.elasticsearch.spark.sql").mode(SaveMode.Append).save(target)
    val df = EsSparkSQL.esDF(sqc, target)

    assertEquals(3, df.count())
    srcFrame.write.format("org.elasticsearch.spark.sql").mode(SaveMode.Append).save(target)
    assertEquals(6, df.count())
  }

  @Test
  def testEsDataFrame60DataSourceSaveModeOverwrite() {
    val srcFrame = artistsJsonAsDataFrame
    val index = wrapIndex("sparksql-test-savemode_overwrite")
    val (target, _) = makeTargets(index, "data")
    val table = wrapIndex("save_mode_overwrite")

    srcFrame.write.format("org.elasticsearch.spark.sql").mode(SaveMode.Overwrite).save(target)
    val df = EsSparkSQL.esDF(sqc, target)

    assertEquals(3, df.count())
    srcFrame.write.format("org.elasticsearch.spark.sql").mode(SaveMode.Overwrite).save(target)
    assertEquals(3, df.count())
  }

  @Test
  def testEsDataFrame60DataSourceSaveModeOverwriteWithID() {
    val srcFrame = artistsJsonAsDataFrame
    val index = wrapIndex("sparksql-test-savemode_overwrite_id")
    val (target, _) = makeTargets(index, "data")

    srcFrame.write.format("org.elasticsearch.spark.sql").mode(SaveMode.Overwrite).option("es.mapping.id", "number").save(target)
    val df = EsSparkSQL.esDF(sqc, target)

    assertEquals(3, df.count())
    srcFrame.write.format("org.elasticsearch.spark.sql").mode(SaveMode.Overwrite).option("es.mapping.id", "number").save(target)
    assertEquals(3, df.count())
  }

  @Test
  def testEsDataFrame60DataSourceSaveModeIgnore() {
    val srcFrame = artistsJsonAsDataFrame
    val index = wrapIndex("sparksql-test-savemode_ignore")
    val (target, docPath) = makeTargets(index, "data")
    val table = wrapIndex("save_mode_ignore")

    srcFrame.write.format("org.elasticsearch.spark.sql").mode(SaveMode.Ignore).save(target)
    val df = EsSparkSQL.esDF(sqc, target)

    assertEquals(3, df.count())
    // should not go through
    artistsAsDataFrame.write.format("org.elasticsearch.spark.sql").mode(SaveMode.Ignore).save(target)
    // if it does, this will likely throw an error
    assertEquals(3, df.count())
  }
  
  @Test
  def testArrayWithNestedObject() {
    val json = """{"0ey" : "val", "another-array": [{ "item" : 1, "key": { "key_a":"val_a", "key_b":"val_b" } }, { "item" : 2, "key": { "key_a":"val_c","key_b":"val_d" } } ]}"""
    val index = wrapIndex("sparksql-test-array-with-nested-object")
    val (target, _) = makeTargets(index, "data")
    sc.makeRDD(Seq(json)).saveJsonToEs(target)
    val df = sqc.read.format("es").option(ES_READ_FIELD_AS_ARRAY_INCLUDE, "another-array").load(target)

    df.printSchema()
    assertEquals("array", df.schema("another-array").dataType.typeName)
    val array = df.schema("another-array").dataType
    val key = array.asInstanceOf[ArrayType].elementType.asInstanceOf[StructType]("key")
    assertEquals("struct", key.dataType.typeName)
    
    val head = df.head
    println(head)
    val ky = head.getString(0)
    assertEquals("val", ky)
    // array
    val arr = head.getSeq[Row](1)
 
    val one = arr(0)
    assertEquals(1, one.getLong(0))
    val nestedOne = one.getStruct(1)
    assertEquals("val_a", nestedOne.getString(0))
    assertEquals("val_b", nestedOne.getString(1))
    
    val two = arr(1)
    assertEquals(2, two.getLong(0))
    val nestedTwo = two.getStruct(1)
    assertEquals("val_c", nestedTwo.getString(0))
    assertEquals("val_d", nestedTwo.getString(1))
  }


  @Test
  def testNestedEmptyArray() {
    val json = """{"foo" : 5, "nested": { "bar" : [], "what": "now" } }"""
    val index = wrapIndex("sparksql-test-empty-nested-array")
    val (target, _) = makeTargets(index, "data")
    sc.makeRDD(Seq(json)).saveJsonToEs(target)
    val df = sqc.read.format("es").load(target)
    
    assertEquals("long", df.schema("foo").dataType.typeName)
    assertEquals("struct", df.schema("nested").dataType.typeName)
    val struct = df.schema("nested").dataType.asInstanceOf[StructType]
    assertTrue(struct.fieldNames.contains("what"))
    assertEquals("string", struct("what").dataType.typeName)
        
    val head = df.head
    assertEquals(5l, head(0))
    assertEquals("now", head.getStruct(1)(0))
  }

  @Test
  def testDoubleNestedArray() {
    val json = """{"foo" : [5,6], "nested": { "bar" : [{"date":"2015-01-01", "scores":[1,2]},{"date":"2015-01-01", "scores":[3,4]}], "what": "now" } }"""
    val index = wrapIndex("sparksql-test-double-nested-array")
    val (target, _) = makeTargets(index, "data")
    sc.makeRDD(Seq(json)).saveJsonToEs(target)
    val df = sqc.read.format("es").option(ES_READ_FIELD_AS_ARRAY_INCLUDE, "nested.bar,foo,nested.bar.scores").load(target)

    assertEquals("array", df.schema("foo").dataType.typeName)
    val bar = df.schema("nested").dataType.asInstanceOf[StructType]("bar")
    assertEquals("array", bar.dataType.typeName)
    val scores = bar.dataType.asInstanceOf[ArrayType].elementType.asInstanceOf[StructType]("scores")
    assertEquals("array", scores.dataType.typeName)
    
    val head = df.head
    val foo = head.getSeq[Long](0)
    assertEquals(5, foo(0))
    assertEquals(6, foo(1))
    // nested
    val nested = head.getStruct(1)
    assertEquals("now", nested.getString(1))
    val nestedDate = nested.getSeq[Row](0)
    val nestedScores = nestedDate(0).getSeq[Long](1)
    assertEquals(2l, nestedScores(1))
  }

  //@Test
  def testArrayExcludes() {
    val json = """{"foo" : 6, "nested": { "bar" : [{"date":"2015-01-01", "scores":[1,2]},{"date":"2015-01-01", "scores":[3,4]}], "what": "now" } }"""
    val index = wrapIndex("sparksql-test-nested-array-exclude")
    val (target, _) = makeTargets(index, "data")
    sc.makeRDD(Seq(json)).saveJsonToEs(target)
    val df = sqc.read.format("es").option(ES_READ_FIELD_EXCLUDE, "nested.bar").load(target)

    assertEquals("long", df.schema("foo").dataType.typeName)
    assertEquals("struct", df.schema("nested").dataType.typeName)
    val struct = df.schema("nested").dataType.asInstanceOf[StructType]
    assertTrue(struct.fieldNames.contains("what"))
    assertEquals("string", struct("what").dataType.typeName)

    df.printSchema()
    val first = df.first
    println(first)
    println(first.getStruct(1))
    assertEquals(6, first.getLong(0))
    assertEquals("now", first.getStruct(1).getString(0))
  }

  @Test
  def testMultiDepthArray() {
    val json = """{"rect":{"type":"foobar","coordinates":[ [50,32],[69,32],[69,50],[50,50],[50,32] ] }}"""
    val index = wrapIndex("sparksql-test-geo")
    val (target, _) = makeTargets(index, "data")
    sc.makeRDD(Seq(json)).saveJsonToEs(target)
    val df = sqc.read.format("es").option(ES_READ_FIELD_AS_ARRAY_INCLUDE, "rect.coordinates:2").load(target)
    
    val coords = df.schema("rect").dataType.asInstanceOf[StructType]("coordinates")
    assertEquals("array", coords.dataType.typeName)
    val nested = coords.dataType.asInstanceOf[ArrayType].elementType
    assertEquals("array", nested.typeName)
    assertEquals("long", nested.asInstanceOf[ArrayType].elementType.typeName)

    val first = df.first
    val vals = first.getStruct(0).getSeq[Seq[Long]](0)(0)
    assertEquals(50, vals(0))
    assertEquals(32, vals(1))
  }

  @Test
  def testJoinField(): Unit = {
    // Join added in 6.0.
    // TODO: Available in 5.6, but we only track major version ids in the connector.
    EsAssume.versionOnOrAfter(EsMajorVersion.V_6_X, "Join added in 6.0.")

    // test mix of short-form and long-form joiner values
    val company1 = Map("id" -> "1", "company" -> "Elastic", "joiner" -> "company")
    val company2 = Map("id" -> "2", "company" -> "Fringe Cafe", "joiner" -> Map("name" -> "company"))
    val company3 = Map("id" -> "3", "company" -> "WATIcorp", "joiner" -> Map("name" -> "company"))

    val employee1 = Map("id" -> "10", "name" -> "kimchy", "joiner" -> Map("name" -> "employee", "parent" -> "1"))
    val employee2 = Map("id" -> "20", "name" -> "April Ryan", "joiner" -> Map("name" -> "employee", "parent" -> "2"))
    val employee3 = Map("id" -> "21", "name" -> "Charlie", "joiner" -> Map("name" -> "employee", "parent" -> "2"))
    val employee4 = Map("id" -> "30", "name" -> "Alvin Peats", "joiner" -> Map("name" -> "employee", "parent" -> "3"))

    val parents = Seq(company1, company2, company3)
    val children = Seq(employee1, employee2, employee3, employee4)
    val docs = parents ++ children

    {
      val index = wrapIndex("sparksql-test-scala-write-join-separate")
      val typename = "join"
      val (target, docPath) = makeTargets(index, typename)
      if (TestUtils.isTypelessVersion(version)) {
        RestUtils.putMapping(index, typename, "data/join/mapping/typeless.json")
      } else {
        RestUtils.putMapping(index, typename, "data/join/mapping/typed.json")
      }

      sc.makeRDD(parents).saveToEs(target, Map(ES_MAPPING_ID -> "id", ES_MAPPING_JOIN -> "joiner"))
      sc.makeRDD(children).saveToEs(target, Map(ES_MAPPING_ID -> "id", ES_MAPPING_JOIN -> "joiner"))

      assertThat(RestUtils.get(docPath + "/10?routing=1"), containsString("kimchy"))
      assertThat(RestUtils.get(docPath + "/10?routing=1"), containsString(""""_routing":"1""""))

      val df = sqc.read.format("es").load(target)
      val data = df.where(df("id").equalTo("1").or(df("id").equalTo("10"))).sort(df("id")).collect()

      {
        val record1 = data(0)
        assertNotNull(record1.getStruct(record1.fieldIndex("joiner")))
        val joiner = record1.getStruct(record1.fieldIndex("joiner"))
        assertNotNull(joiner.getString(joiner.fieldIndex("name")))
      }

      {
        val record10 = data(1)
        assertNotNull(record10.getStruct(record10.fieldIndex("joiner")))
        val joiner = record10.getStruct(record10.fieldIndex("joiner"))
        assertNotNull(joiner.getString(joiner.fieldIndex("name")))
        assertNotNull(joiner.getString(joiner.fieldIndex("parent")))
      }

    }
    {
      val index = wrapIndex("sparksql-test-scala-write-join-combined")
      val typename = "join"
      val (target, docPath) = makeTargets(index, typename)
      if (TestUtils.isTypelessVersion(version)) {
        RestUtils.putMapping(index, typename, "data/join/mapping/typeless.json")
      } else {
        RestUtils.putMapping(index, typename, "data/join/mapping/typed.json")
      }

      sc.makeRDD(docs).saveToEs(target, Map(ES_MAPPING_ID -> "id", ES_MAPPING_JOIN -> "joiner"))

      assertThat(RestUtils.get(docPath + "/10?routing=1"), containsString("kimchy"))
      assertThat(RestUtils.get(docPath + "/10?routing=1"), containsString(""""_routing":"1""""))

      val df = sqc.read.format("es").load(target)
      val data = df.where(df("id").equalTo("1").or(df("id").equalTo("10"))).sort(df("id")).collect()

      {
        val record1 = data(0)
        assertNotNull(record1.getStruct(record1.fieldIndex("joiner")))
        val joiner = record1.getStruct(record1.fieldIndex("joiner"))
        assertNotNull(joiner.getString(joiner.fieldIndex("name")))
      }

      {
        val record10 = data(1)
        assertNotNull(record10.getStruct(record10.fieldIndex("joiner")))
        val joiner = record10.getStruct(record10.fieldIndex("joiner"))
        assertNotNull(joiner.getString(joiner.fieldIndex("name")))
        assertNotNull(joiner.getString(joiner.fieldIndex("parent")))
      }
    }
  }

  @Test
  def testGeoPointAsLatLonString() {
    val mapping = wrapMapping("data", s"""{
    |      "properties": {
    |        "name": {
    |          "type": "$keyword"
    |        },
    |        "location": {
    |          "type": "geo_point"
    |        }
    |      }
    |  }
    """.stripMargin)
// Applies in ES 2.x           
//    |          "fielddata" : {
//    |            "format" : "compressed",
//    |
//    |          }

    
    val index = wrapIndex("sparksql-test-geopoint-latlonstring-geopoint")
    val typed = "data"
    val (target, docPath) = makeTargets(index, typed)
    RestUtils.touch(index)
    RestUtils.putMapping(index, typed, mapping.getBytes(StringUtils.UTF_8))

    val latLonString = """{ "name" : "Chipotle Mexican Grill", "location": "40.715, -74.011" }""".stripMargin
    sc.makeRDD(Seq(latLonString)).saveJsonToEs(target)
    
    RestUtils.refresh(index)
    
    val df = sqc.read.format("es").load(index)
 
    val dataType = df.schema("location").dataType
    assertEquals("string", dataType.typeName)

    val head = df.head()
    assertThat(head.getString(0), containsString("715, "))
    assertThat(head.getString(1), containsString("Chipotle"))
  }
  
  @Test
  def testGeoPointAsGeoHashString() {
    val mapping = wrapMapping("data", s"""{
    |      "properties": {
    |        "name": {
    |          "type": "$keyword"
    |        },
    |        "location": {
    |          "type": "geo_point"
    |        }
    |      }
    |  }
    """.stripMargin)

    val index = wrapIndex("sparksql-test-geopoint-geohash-geopoint")
    val typed = "data"
    val (target, _) = makeTargets(index, typed)
    RestUtils.touch(index)
    RestUtils.putMapping(index, typed, mapping.getBytes(StringUtils.UTF_8))

    val geohash = """{ "name": "Red Pepper Restaurant", "location": "9qh0kemfy5k3" }""".stripMargin
    sc.makeRDD(Seq(geohash)).saveJsonToEs(target)
    
    RestUtils.refresh(index)
    
    val df = sqc.read.format("es").load(index)
 
    val dataType = df.schema("location").dataType
    assertEquals("string", dataType.typeName)

    val head = df.head()
    assertThat(head.getString(0), containsString("9qh0"))
    assertThat(head.getString(1), containsString("Pepper"))
  }
    
  @Test
  def testGeoPointAsArrayOfDoubles() {
    val mapping = wrapMapping("data", s"""{
    |      "properties": {
    |        "name": {
    |          "type": "$keyword"
    |        },
    |        "location": {
    |          "type": "geo_point"
    |        }
    |      }
    |  }
    """.stripMargin)

    val index = wrapIndex("sparksql-test-geopoint-array-geopoint")
    val typed = "data"
    val (target, _) = makeTargets(index, typed)
    RestUtils.touch(index)
    RestUtils.putMapping(index, typed, mapping.getBytes(StringUtils.UTF_8))

    val arrayOfDoubles = """{ "name": "Mini Munchies Pizza", "location": [ -73.983, 40.719 ]}""".stripMargin
    sc.makeRDD(Seq(arrayOfDoubles)).saveJsonToEs(target)
    
    RestUtils.refresh(index)
    
    val df = sqc.read.format("es").load(index)

    val dataType = df.schema("location").dataType
    assertEquals("array", dataType.typeName)
    val array = dataType.asInstanceOf[ArrayType]
    assertEquals(DoubleType, array.elementType)
   
    val head = df.head()
    println(head(0))
    assertThat(head.getString(1), containsString("Mini"))
  }

  @Test
  def testGeoPointAsObject() {
    val mapping = wrapMapping("data", s"""{
    |      "properties": {
    |        "name": {
    |          "type": "$keyword"
    |        },
    |        "location": {
    |          "type": "geo_point"
    |        }
    |      }
    |  }
    """.stripMargin)

    val index = wrapIndex("sparksql-test-geopoint-object-geopoint")
    val typed = "data"
    val (target, _) = makeTargets(index, typed)
    RestUtils.touch(index)
    RestUtils.putMapping(index, typed, mapping.getBytes(StringUtils.UTF_8))

    val lonLatObject = """{ "name" : "Pala Pizza","location": {"lat":40.722, "lon":-73.989} }""".stripMargin
    sc.makeRDD(Seq(lonLatObject)).saveJsonToEs(target)
    
    RestUtils.refresh(index)
    
    val df = sqc.read.format("es").load(index)
    
    val dataType = df.schema("location").dataType
    assertEquals("struct", dataType.typeName)
    val struct = dataType.asInstanceOf[StructType]
    assertTrue(struct.fieldNames.contains("lon"))
    assertTrue(struct.fieldNames.contains("lat"))
    assertEquals("double", struct("lon").dataType.simpleString)
    assertEquals("double", struct("lat").dataType.simpleString)
    
    val head = df.head()
    println(head)
    val obj = head.getStruct(0)
    assertThat(obj.getDouble(0), is(40.722d))
    assertThat(obj.getDouble(1), is(-73.989d))
    
    assertThat(head.getString(1), containsString("Pizza"))
  }

  @Test
  def testGeoShapePoint() {
    val mapping = wrapMapping("data", s"""{
    |      "properties": {
    |        "name": {
    |          "type": "$keyword"
    |        },
    |        "location": {
    |          "type": "geo_shape"
    |        }
    |      }
    |  }
    """.stripMargin)

    val index = wrapIndex("sparksql-test-geoshape-point-geoshape")
    val typed = "data"
    val (target, _) = makeTargets(index, typed)
    RestUtils.touch(index)
    RestUtils.putMapping(index, typed, mapping.getBytes(StringUtils.UTF_8))

    val point = """{"name":"point","location":{ "type" : "point", "coordinates": [100.0, 0.0] }}""".stripMargin

    sc.makeRDD(Seq(point)).saveJsonToEs(target)
    val df = sqc.read.format("es").load(index)
 
    println(df.schema.treeString)
 
    val dataType = df.schema("location").dataType
    assertEquals("struct", dataType.typeName)

    val struct = dataType.asInstanceOf[StructType]
    assertTrue(struct.fieldNames.contains("type"))
    var coords = struct("coordinates").dataType
    assertEquals("array", coords.typeName)
    coords = coords.asInstanceOf[ArrayType].elementType
    assertEquals("double", coords.typeName)

    val head = df.head()
    val obj = head.getStruct(0)
    assertThat(obj.getString(0), is("point"))
    val array = obj.getSeq[Double](1)
    assertThat(array(0), is(100.0d))
    assertThat(array(1), is(0.0d))
  }

  @Test
  def testGeoShapeLine() {
    val mapping = wrapMapping("data", s"""{
    |      "properties": {
    |        "name": {
    |          "type": "$keyword"
    |        },
    |        "location": {
    |          "type": "geo_shape"
    |        }
    |      }
    |  }
    """.stripMargin)

    val index = wrapIndex("sparksql-test-geoshape-linestring-geoshape")
    val typed = "data"
    val (target, _) = makeTargets(index, typed)
    RestUtils.touch(index)
    RestUtils.putMapping(index, typed, mapping.getBytes(StringUtils.UTF_8))

    val line = """{"name":"line","location":{ "type": "linestring", "coordinates": [[-77.03, 38.89], [-77.00, 38.88]]} }""".stripMargin
      
    sc.makeRDD(Seq(line)).saveJsonToEs(target)
    val df = sqc.read.format("es").load(index)
 
    val dataType = df.schema("location").dataType
    assertEquals("struct", dataType.typeName)

    val struct = dataType.asInstanceOf[StructType]
    assertTrue(struct.fieldNames.contains("type"))
    var coords = struct("coordinates").dataType
    assertEquals("array", coords.typeName)
    coords = coords.asInstanceOf[ArrayType].elementType
    assertEquals("array", coords.typeName)
    assertEquals("double", coords.asInstanceOf[ArrayType].elementType.typeName)

    val head = df.head()
    val obj = head.getStruct(0)
    assertThat(obj.getString(0), is("linestring"))
    val array = obj.getSeq[Seq[Double]](1)
    assertThat(array(0)(0), is(-77.03d))
    assertThat(array(0)(1), is(38.89d))
  }

  @Test
  def testGeoShapePolygon() {
    val mapping = wrapMapping("data", s"""{
    |      "properties": {
    |        "name": {
    |          "type": "$keyword"
    |        },
    |        "location": {
    |          "type": "geo_shape"
    |        }
    |      }
    |  }
    """.stripMargin)

    val index = wrapIndex("sparksql-test-geoshape-poly-geoshape")
    val typed = "data"
    val (target, _) = makeTargets(index, typed)
    RestUtils.touch(index)
    RestUtils.putMapping(index, typed, mapping.getBytes(StringUtils.UTF_8))

    val polygon = """{"name":"polygon","location":{ "type" : "Polygon", "coordinates": [[ [100.0, 0.0], [101.0, 0.0], [101.0, 1.0], [100.0, 1.0], [100.0, 0.0] ]], "crs":null, "foo":"bar" }}""".stripMargin
      
    sc.makeRDD(Seq(polygon)).saveJsonToEs(target)
    val df = sqc.read.format("es").load(index)
 
    val dataType = df.schema("location").dataType
    assertEquals("struct", dataType.typeName)

    val struct = dataType.asInstanceOf[StructType]
    assertTrue(struct.fieldNames.contains("type"))
    var coords = struct("coordinates").dataType
    // level 1
    assertEquals("array", coords.typeName)
    coords = coords.asInstanceOf[ArrayType].elementType
    // level 2
    assertEquals("array", coords.typeName)
    coords = coords.asInstanceOf[ArrayType].elementType
    // level 3
    assertEquals("double", coords.asInstanceOf[ArrayType].elementType.typeName)

    val head = df.head()
    val obj = head.getStruct(0)
    assertThat(obj.getString(0), is("Polygon"))
    val array = obj.getSeq[Seq[Seq[Double]]](1)
    assertThat(array(0)(0)(0), is(100.0d))
    assertThat(array(0)(0)(1), is(0.0d))
  }

  @Test
  def testGeoShapePointMultiPoint() {
    val mapping = wrapMapping("data", s"""{
    |      "properties": {
    |        "name": {
    |          "type": "$keyword"
    |        },
    |        "location": {
    |          "type": "geo_shape"
    |        }
    |      }
    |  }
    """.stripMargin)

    val index = wrapIndex("sparksql-test-geoshape-multipoint-geoshape")
    val typed = "data"
    val (target, _) = makeTargets(index, typed)
    RestUtils.touch(index)
    RestUtils.putMapping(index, typed, mapping.getBytes(StringUtils.UTF_8))

    val multipoint = """{"name":"multipoint","location":{ "type" : "multipoint", "coordinates": [ [100.0, 0.0], [101.0, 0.0] ] }}""".stripMargin
      
    sc.makeRDD(Seq(multipoint)).saveJsonToEs(target)
    val df = sqc.read.format("es").load(index)
 
    println(df.schema.treeString)
 
    val dataType = df.schema("location").dataType
    assertEquals("struct", dataType.typeName)

    val struct = dataType.asInstanceOf[StructType]
    assertTrue(struct.fieldNames.contains("type"))
    var coords = struct("coordinates").dataType
    assertEquals("array", coords.typeName)
    coords = coords.asInstanceOf[ArrayType].elementType
    assertEquals("array", coords.typeName)
    assertEquals("double", coords.asInstanceOf[ArrayType].elementType.typeName)
    
    val head = df.head()
    val obj = head.getStruct(0)
    assertThat(obj.getString(0), is("multipoint"))
    val array = obj.getSeq[Seq[Double]](1)
    assertThat(array(0)(0), is(100.0d))
    assertThat(array(0)(1), is(0.0d))
  }

  @Test
  def testGeoShapeMultiLine() {
    val mapping = wrapMapping("data", s"""{
    |      "properties": {
    |        "name": {
    |          "type": "$keyword"
    |        },
    |        "location": {
    |          "type": "geo_shape"
    |        }
    |      }
    |  }
    """.stripMargin)

    val index = wrapIndex("sparksql-test-geoshape-multiline-geoshape")
    val typed = "data"
    val (target, _) = makeTargets(index, typed)
    RestUtils.touch(index)
    RestUtils.putMapping(index, typed, mapping.getBytes(StringUtils.UTF_8))

    val multiline = """{"name":"multi-line","location":{ "type": "multilinestring", "coordinates":[ [[-77.0, 38.8], [-78.0, 38.8]], [[100.0, 0.0], [101.0, 1.0]] ]} }""".stripMargin
      
    sc.makeRDD(Seq(multiline)).saveJsonToEs(target)
    val df = sqc.read.format("es").load(index)
 
    println(df.schema.treeString)
 
    val dataType = df.schema("location").dataType
    assertEquals("struct", dataType.typeName)

    val struct = dataType.asInstanceOf[StructType]
    assertTrue(struct.fieldNames.contains("type"))
    var coords = struct("coordinates").dataType
    // level 1
    assertEquals("array", coords.typeName)
    coords = coords.asInstanceOf[ArrayType].elementType
    // level 2
    assertEquals("array", coords.typeName)
    coords = coords.asInstanceOf[ArrayType].elementType
    // level 3
    assertEquals("double", coords.asInstanceOf[ArrayType].elementType.typeName)

    val head = df.head()
    val obj = head.getStruct(0)
    assertThat(obj.getString(0), is("multilinestring"))
    val array = obj.getSeq[Seq[Seq[Double]]](1)
    assertThat(array(0)(0)(0), is(-77.0d))
    assertThat(array(0)(0)(1), is(38.8d))
  }
  
  @Test
  def testGeoShapeMultiPolygon() {
    val mapping = wrapMapping("data", s"""{
    |      "properties": {
    |        "name": {
    |          "type": "$keyword"
    |        },
    |        "location": {
    |          "type": "geo_shape"
    |        }
    |      }
    |  }
    """.stripMargin)

    val index = wrapIndex("sparksql-test-geoshape-multi-poly-geoshape")
    val typed = "data"
    val (target, _) = makeTargets(index, typed)
    RestUtils.touch(index)
    RestUtils.putMapping(index, typed, mapping.getBytes(StringUtils.UTF_8))

    val multipoly = """{"name":"multi-poly","location":{ "type" : "multipolygon", "coordinates": [ [[[100.0, 0.0], [101.0, 0.0], [101.0, 1.0], [100.0, 0.0] ]], [[[103.0, 0.0], [104.0, 0.0], [104.0, 1.0], [103.0, 0.0] ]] ]}}""".stripMargin
      
    sc.makeRDD(Seq(multipoly)).saveJsonToEs(target)
    val df = sqc.read.format("es").load(index)
 
    println(df.schema.treeString)
 
    val dataType = df.schema("location").dataType
    assertEquals("struct", dataType.typeName)

    val struct = dataType.asInstanceOf[StructType]
    assertTrue(struct.fieldNames.contains("type"))
    var coords = struct("coordinates").dataType
    // level 1
    assertEquals("array", coords.typeName)
    coords = coords.asInstanceOf[ArrayType].elementType
    // level 2
    assertEquals("array", coords.typeName)
    coords = coords.asInstanceOf[ArrayType].elementType
    // level 3
    assertEquals("array", coords.typeName)
    coords = coords.asInstanceOf[ArrayType].elementType
    // level 4
    assertEquals("double", coords.asInstanceOf[ArrayType].elementType.typeName)

    val head = df.head()
    val obj = head.getStruct(0)
    assertThat(obj.getString(0), is("multipolygon"))
    val array = obj.getSeq[Seq[Seq[Seq[Double]]]](1)
    assertThat(array(0)(0)(0)(0), is(100.0d))
    assertThat(array(0)(0)(0)(1), is(0.0d))
  }
          
  @Test
  def testGeoShapeEnvelope() {
    val mapping = wrapMapping("data", s"""{
    |      "properties": {
    |        "name": {
    |          "type": "$keyword"
    |        },
    |        "location": {
    |          "type": "geo_shape"
    |        }
    |      }
    |  }
    """.stripMargin)

    val index = wrapIndex("sparksql-test-geoshape-envelope-geoshape")
    val typed = "data"
    val (target, _) = makeTargets(index, typed)
    RestUtils.touch(index)
    RestUtils.putMapping(index, typed, mapping.getBytes(StringUtils.UTF_8))

    val envelope = """{"name":"envelope","location":{ "type" : "envelope", "coordinates": [[-45.0, 45.0], [45.0, -45.0] ] }}""".stripMargin
      
    sc.makeRDD(Seq(envelope)).saveJsonToEs(target)
    val df = sqc.read.format("es").load(index)
 
    val dataType = df.schema("location").dataType
    assertEquals("struct", dataType.typeName)

    val struct = dataType.asInstanceOf[StructType]
    assertTrue(struct.fieldNames.contains("type"))
    var coords = struct("coordinates").dataType
    assertEquals("array", coords.typeName)
    coords = coords.asInstanceOf[ArrayType].elementType
    assertEquals("array", coords.typeName)
    assertEquals("double", coords.asInstanceOf[ArrayType].elementType.typeName)

    val head = df.head()
    val obj = head.getStruct(0)
    assertThat(obj.getString(0), is("envelope"))
    val array = obj.getSeq[Seq[Double]](1)
    assertThat(array(0)(0), is(-45.0d))
    assertThat(array(0)(1), is(45.0d))
  }
  
  @Test
  def testGeoShapeCircle() {
    EsAssume.versionOnOrBefore(EsMajorVersion.V_5_X, "circle geo shape is removed in later 6.6+ versions")
    val mapping = wrapMapping("data", s"""{
    |      "properties": {
    |        "name": {
    |          "type": "$keyword"
    |        },
    |        "location": {
    |          "type": "geo_shape"
    |        }
    |      }
    |  }
    """.stripMargin)

    val index = wrapIndex("sparksql-test-geoshape-circle-geoshape")
    val typed = "data"
    val (target, _) = makeTargets(index, typed)
    RestUtils.touch(index)
    RestUtils.putMapping(index, typed, mapping.getBytes(StringUtils.UTF_8))

    val circle = """{"name":"circle", "location": {"type":"circle", "coordinates":[ -45.0, 45.0], "radius":"100m"} }""".stripMargin
      
    sc.makeRDD(Seq(circle)).saveJsonToEs(target)
    val df = sqc.read.format("es").load(index)
 
    val dataType = df.schema("location").dataType
    assertEquals("struct", dataType.typeName)

    val struct = dataType.asInstanceOf[StructType]
    assertTrue(struct.fieldNames.contains("type"))
    assertTrue(struct.fieldNames.contains("radius"))
    val coords = struct("coordinates").dataType
    assertEquals("array", coords.typeName)
    assertEquals("double", coords.asInstanceOf[ArrayType].elementType.typeName)

    val head = df.head()
    val obj = head.getStruct(0)
    assertThat(obj.getString(0), is("circle"))
    val array = obj.getSeq[Double](1)
    assertThat(array(0), is(-45.0d))
    assertThat(array(1), is(45.0d))
    assertThat(obj.getString(2), is("100m"))
  }

  @Test
  def testNested() {
    val mapping = wrapMapping("data", s"""{
    |      "properties": {
    |        "name": { "type": "$keyword" },
    |        "employees": {
    |          "type": "nested",
    |          "properties": {
    |            "name": {"type": "$keyword"},
    |            "salary": {"type": "long"}
    |          }
    |        }
    |      }
    |  }
    """.stripMargin)

    val index = wrapIndex("sparksql-test-nested-simple-nested")
    val typed = "data"
    val (target, _) = makeTargets(index, typed)
    RestUtils.touch(index)
    RestUtils.putMapping(index, typed, mapping.getBytes(StringUtils.UTF_8))

    val data = """{"name":"nested-simple","employees":[{"name":"anne","salary":6},{"name":"bob","salary":100}, {"name":"charlie","salary":15}] }""".stripMargin
      
    sc.makeRDD(Seq(data)).saveJsonToEs(target)
    val df = sqc.read.format("es").load(index)

    println(df.schema.treeString)
    
    val dataType = df.schema("employees").dataType
    assertEquals("array", dataType.typeName)
    val array = dataType.asInstanceOf[ArrayType]
    assertEquals("struct", array.elementType.typeName)
    val struct = array.elementType.asInstanceOf[StructType]
    assertEquals("string", struct("name").dataType.typeName)
    assertEquals("long", struct("salary").dataType.typeName)

    val head = df.head()
    val nested = head.getSeq[Row](0);
    assertThat(nested.size, is(3))
    assertEquals(nested(0).getString(0), "anne")
    assertEquals(nested(0).getLong(1), 6)
  }

  
  @Test
  def testMultiIndexes() {
    // add some data
    val jsonDoc = """{"artist" : "buckethead", "album": "mirror realms" }"""
    val index1 = wrapIndex("sparksql-multi-index-1")
    val (target1, _) = makeTargets(index1, "data")
    val index2 = wrapIndex("sparksql-multi-index-2")
    val (target2, _) = makeTargets(index2, "data")
    sc.makeRDD(Seq(jsonDoc)).saveJsonToEs(target1)
    sc.makeRDD(Seq(jsonDoc)).saveJsonToEs(target2)
    RestUtils.refresh(wrapIndex("sparksql-multi-index-1"))
    RestUtils.refresh(wrapIndex("sparksql-multi-index-2"))
    val multiIndex = wrapIndex("sparksql-multi-index-1,") + index2
    val df = sqc.read.format("es").load(multiIndex)
    df.show
    println(df.selectExpr("count(*)").show(5))
    assertEquals(2, df.count())
  }

  @Test
  def testMultiIndexesWithUpcastableTypes() {
    // add some data
    val jsonDoc1 = """{"artist" : "buckethead", "album": "mirror realms", "data": "blah" }"""
    val jsonDoc2 = """{"artist" : "buckethead", "album": "mirror realms", "data": 42 }"""
    val index1 = wrapIndex("sparksql-multi-index-upcast-1")
    val (target1, _) = makeTargets(index1, "data")
    val index2 = wrapIndex("sparksql-multi-index-upcast-2")
    val (target2, _) = makeTargets(index2, "data")
    sc.makeRDD(Seq(jsonDoc1)).saveJsonToEs(target1)
    sc.makeRDD(Seq(jsonDoc2)).saveJsonToEs(target2)
    RestUtils.refresh(wrapIndex("sparksql-multi-index-upcast-1"))
    RestUtils.refresh(wrapIndex("sparksql-multi-index-upcast-1"))
    val multiIndex = wrapIndex("sparksql-multi-index-upcast-1,") + index2
    val df = sqc.read.format("es").load(multiIndex)
    df.show
    assertEquals(StringType, df.schema.fields(2).dataType)
    println(df.selectExpr("count(*)").show(5))
    assertEquals(2, df.count())
  }

  @Test
  def testArraysAndNulls() {
    val index = wrapIndex("sparksql-test-arrays-and-nulls")
    val typed = "data"
    val (target, docPath) = makeTargets(index, typed)
    RestUtils.touch(index)
    val document1 = """{ "id": 1, "status_code" : [123]}""".stripMargin
    val document2 = """{ "id" : 2, "status_code" : []}""".stripMargin
    val document3 = """{ "id" : 3, "status_code" : null}""".stripMargin
    sc.makeRDD(Seq(document1, document2, document3)).saveJsonToEs(target)
    RestUtils.refresh(index)
    val df = sqc.read.format("es").option("es.read.field.as.array.include","status_code").load(index)
      .select("id", "status_code")
    var result = df.where("id = 1").first().getList(1)
    assertEquals(123, result.get(0))
    result = df.where("id = 2").first().getList(1)
    assertTrue(result.isEmpty)
    assertTrue(df.where("id = 3").first().isNullAt(1))
  }

  @Test
  def testReadFieldInclude(): Unit = {
    val data = Seq(
      Row(Row(List(Row("hello","2"), Row("world","1"))))
    )
    val rdd: RDD[Row] = sc.parallelize(data)
    val schema = new StructType()
      .add("features", new StructType()
        .add("hashtags", new ArrayType(new StructType()
          .add("text", StringType)
          .add("count", StringType), true)))

    val inputDf = sqc.createDataFrame(rdd, schema)
    inputDf.write
      .format("org.elasticsearch.spark.sql")
      .save("read_field_include_test")
    val reader = sqc.read.format("org.elasticsearch.spark.sql").option("es.read.field.as.array.include","features.hashtags")

    // No "es.read.field.include", so everything is included:
    var df = reader.load("read_field_include_test")
    var result = df.select("features.hashtags").first().getAs[IndexedSeq[Row]](0)
    assertEquals(2, result(0).size)
    assertEquals("hello", result(0).getAs("text"))
    assertEquals("2", result(0).getAs("count"))

    // "es.read.field.include" has trailing wildcard, so everything included:
    df = reader.option("es.read.field.include","features.hashtags.*").load("read_field_include_test")
    result = df.select("features.hashtags").first().getAs[IndexedSeq[Row]](0)
    assertEquals(2, result(0).size)
    assertEquals("hello", result(0).getAs("text"))
    assertEquals("2", result(0).getAs("count"))

    // "es.read.field.include" includes text but not count
    df = reader.option("es.read.field.include","features.hashtags.text").load("read_field_include_test")
    result = df.select("features.hashtags").first().getAs[IndexedSeq[Row]](0)
    assertEquals(1, result(0).size)
    assertEquals("hello", result(0).getAs("text"))

    // "es.read.field.include" does not include the leaves in the hierarchy so they won't be returned
    df = reader.option("es.read.field.include","features.hashtags").load("read_field_include_test")
    result = df.select("features.hashtags").first().getAs[IndexedSeq[Row]](0)
    assertEquals(0, result(0).size)
  }

  @Test
<<<<<<< HEAD
  def testScriptedUpsert(): Unit = {
    val testIndex = "scripted_upsert_test"
    val updateParams = "count: <4>"
    val updateScript = "if ( ctx.op == 'create' ) {ctx._source.counter = params.count} else {ctx._source.counter += params.count}"
    val conf = Map("es.mapping.id" -> "id", "es.mapping.exclude" -> "id", "es.write.operation" -> "upsert", "es.update.script.params" ->
      updateParams, "es.update.script.upsert" -> "true", "es.update.script.inline" -> updateScript)
    val data = Seq(Row("1", 3))
    val rdd: RDD[Row] = sc.parallelize(data)
    val schema = new StructType().add("id", StringType, nullable = false).add("count", IntegerType, nullable = false)
    val df = sqc.createDataFrame(rdd, schema)
    df.write.format("es").options(conf).mode(SaveMode.Append).save(testIndex)

    val reader = sqc.read.format("es")
    var readerDf = reader.load(testIndex)
    var result = readerDf.select("counter").first().get(0)
    assertEquals(4l, result)

    df.write.format("es").options(conf).mode(SaveMode.Append).save(testIndex)
    readerDf = reader.load(testIndex)
    result = readerDf.select("counter").first().get(0)
    assertEquals(8l, result)
=======
  def testNestedFieldsUpsert(): Unit = {
    val update_params = "new_samples: samples"
    val update_script = "ctx._source.samples = params.new_samples"
    val es_conf = Map(
      "es.mapping.id" -> "id",
      "es.write.operation" -> "upsert",
      "es.update.script.params" -> update_params,
      "es.update.script.inline" -> update_script
    )
    // First do an upsert with two completely new rows:
    var data = Seq(Row("2", List(Row("hello"), Row("world"))), Row("1", List()))
    var rdd: RDD[Row] = sc.parallelize(data)
    val schema = new StructType()
      .add("id", StringType, nullable = false)
      .add("samples", new ArrayType(new StructType()
        .add("text", StringType), true))
    var df = sqc.createDataFrame(rdd, schema)
    df.write.format("org.elasticsearch.spark.sql").options(es_conf).mode(SaveMode.Append).save("nested_fields_upsert_test")

    val reader = sqc.read.schema(schema).format("org.elasticsearch.spark.sql").option("es.read.field.as.array.include","samples")
    var resultDf = reader.load("nested_fields_upsert_test")
    assertEquals(2, resultDf.count())
    var samples = resultDf.select("samples").where("id = '2'").first().getAs[IndexedSeq[Row]](0)
    assertEquals(2, samples.size)
    assertEquals("hello", samples(0).get(0))
    assertEquals("world", samples(1).get(0))

    //Now, do an upsert on the one with the empty samples list:
    data = Seq(Row("1", List(Row("goodbye"), Row("world"))))
    rdd = sc.parallelize(data)
    df = sqc.createDataFrame(rdd, schema)
    df.write.format("org.elasticsearch.spark.sql").options(es_conf).mode(SaveMode.Append).save("nested_fields_upsert_test")

    resultDf = reader.load("nested_fields_upsert_test")
    samples = resultDf.select("samples").where("id = '1'").first().getAs[IndexedSeq[Row]](0)
    assertEquals(2, samples.size)
    assertEquals("goodbye", samples(0).get(0))
    assertEquals("world", samples(1).get(0))

    // Finally, an upsert on the row that had samples values:
    data = Seq(Row("2", List(Row("goodbye"), Row("again"))))
    rdd = sc.parallelize(data)
    df = sqc.createDataFrame(rdd, schema)
    df.write.format("org.elasticsearch.spark.sql").options(es_conf).mode(SaveMode.Append).save("nested_fields_upsert_test")

    resultDf = reader.load("nested_fields_upsert_test")
    samples = resultDf.select("samples").where("id = '2'").first().getAs[IndexedSeq[Row]](0)
    assertEquals(2, samples.size)
    assertEquals("goodbye", samples(0).get(0))
    assertEquals("again", samples(1).get(0))
  }

  @Test
  def testMapsUpsert(): Unit = {
    val update_params = "new_samples: samples"
    val update_script = "ctx._source.samples = params.new_samples"
    val es_conf = Map(
      "es.mapping.id" -> "id",
      "es.write.operation" -> "upsert",
      "es.update.script.params" -> update_params,
      "es.update.script.inline" -> update_script
    )
    // First do an upsert with two completely new rows:
    var data = Seq(Row("2", Map(("hello", "world"))), Row("1", Map()))
    var rdd: RDD[Row] = sc.parallelize(data)
    val schema = new StructType()
      .add("id", StringType, nullable = false)
      .add("samples", new MapType(StringType, StringType, true))
    var df = sqc.createDataFrame(rdd, schema)
    df.write.format("org.elasticsearch.spark.sql").options(es_conf).mode(SaveMode.Append).save("map_fields_upsert_test")

    val reader = sqc.read.format("org.elasticsearch.spark.sql")
    var resultDf = reader.load("map_fields_upsert_test")
    assertEquals(2, resultDf.count())
    var samples = resultDf.select("samples").where("id = '2'").first()
    assertEquals(1, samples.size)
    assertEquals("world", samples.get(0).asInstanceOf[Row].get(0))

    //Now, do an upsert on the one with the empty samples list:
    data = Seq(Row("1", Map(("goodbye", "all"))))
    rdd = sc.parallelize(data)
    df = sqc.createDataFrame(rdd, schema)
    df.write.format("org.elasticsearch.spark.sql").options(es_conf).mode(SaveMode.Append).save("map_fields_upsert_test")

    resultDf = reader.load("map_fields_upsert_test")
    samples = resultDf.select("samples").where("id = '1'").first()
    assertEquals(1, samples.size)
    assertEquals("all", samples.get(0).asInstanceOf[Row].get(0))

    // Finally, an upsert on the row that had samples values:
    data = Seq(Row("2", Map(("goodbye", "again"))))
    rdd = sc.parallelize(data)
    df = sqc.createDataFrame(rdd, schema)
    df.write.format("org.elasticsearch.spark.sql").options(es_conf).mode(SaveMode.Append).save("map_fields_upsert_test")

    resultDf = reader.load("map_fields_upsert_test")
    samples = resultDf.select("samples").where("id = '2'").first()
    assertEquals(1, samples.size)
    assertEquals("again", samples.get(0).asInstanceOf[Row].get(0))
>>>>>>> 3c805a9b
  }

  @Test
  def testWildcard() {
    val mapping = wrapMapping("data", s"""{
                                         |      "properties": {
                                         |        "name": {
                                         |          "type": "wildcard"
                                         |        }
                                         |      }
                                         |  }
    """.stripMargin)

    val index = wrapIndex("sparksql-test-wildcard")
    val typed = "data"
    val (target, docPath) = makeTargets(index, typed)
    RestUtils.touch(index)
    RestUtils.putMapping(index, typed, mapping.getBytes(StringUtils.UTF_8))
    val wildcardDocument = """{ "name" : "Chipotle Mexican Grill"}""".stripMargin
    sc.makeRDD(Seq(wildcardDocument)).saveJsonToEs(target)
    RestUtils.refresh(index)
    val df = sqc.read.format("es").load(index)
    val dataType = df.schema("name").dataType
    assertEquals("string", dataType.typeName)
    val head = df.head()
    assertThat(head.getString(0), containsString("Chipotle"))
  }

  /**
   * Take advantage of the fixed method order and clear out all created indices.
   * The indices will last in Elasticsearch for all parameters of this test suite.
   * This test suite often puts a lot of stress on the system's available file
   * descriptors due to the volume of indices it creates.
   */
  @Test
  def zzzz_clearEnvironment() {
    // Nuke the whole environment after the tests run.
    RestUtils.delete("_all")
  }

  def wrapIndex(index: String) = {
    prefix + index
  }

  def wrapMapping(typename: String, mapping: String): String = {
    if (TestUtils.isTypelessVersion(version)) {
      mapping
    } else {
      s"""{"$typename":$mapping}"""
    }
  }

  def makeTargets(index: String, typeName: String): (String, String) = {
    (resource(index, typeName, version), docEndpoint(index, typeName, version))
  }

  /**
   * When using Unicode characters in table names for SparkSQL, they need to be enclosed in backticks.
   */
  def wrapTableName(name: String) = {
    if (encodeResources) "`" + name + "`" else name
  }

  private def keepHandledFilters = {
    !pushDown || (pushDown && doubleFiltering)
  }
  
  private def readAsRDD(uri: URI) = {
    // don't use the sc.read.json/textFile to avoid the whole Hadoop madness
    val path = Paths.get(uri)
    // because Windows
    val lines = Files.readAllLines(path, StandardCharsets.ISO_8859_1).asScala
    sc.parallelize(lines)
  }
}<|MERGE_RESOLUTION|>--- conflicted
+++ resolved
@@ -2391,7 +2391,6 @@
   }
 
   @Test
-<<<<<<< HEAD
   def testScriptedUpsert(): Unit = {
     val testIndex = "scripted_upsert_test"
     val updateParams = "count: <4>"
@@ -2413,7 +2412,9 @@
     readerDf = reader.load(testIndex)
     result = readerDf.select("counter").first().get(0)
     assertEquals(8l, result)
-=======
+  }
+
+  @Test
   def testNestedFieldsUpsert(): Unit = {
     val update_params = "new_samples: samples"
     val update_script = "ctx._source.samples = params.new_samples"
@@ -2513,7 +2514,6 @@
     samples = resultDf.select("samples").where("id = '2'").first()
     assertEquals(1, samples.size)
     assertEquals("again", samples.get(0).asInstanceOf[Row].get(0))
->>>>>>> 3c805a9b
   }
 
   @Test
