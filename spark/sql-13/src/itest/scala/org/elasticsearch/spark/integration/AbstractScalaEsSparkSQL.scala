/*
 * Licensed to Elasticsearch under one or more contributor
 * license agreements. See the NOTICE file distributed with
 * this work for additional information regarding copyright
 * ownership. Elasticsearch licenses this file to you under
 * the Apache License, Version 2.0 (the "License"); you may
 * not use this file except in compliance with the License.
 * You may obtain a copy of the License at
 *
 *    http://www.apache.org/licenses/LICENSE-2.0
 *
 * Unless required by applicable law or agreed to in writing,
 * software distributed under the License is distributed on an
 * "AS IS" BASIS, WITHOUT WARRANTIES OR CONDITIONS OF ANY
 * KIND, either express or implied.  See the License for the
 * specific language governing permissions and limitations
 * under the License.
 */
package org.elasticsearch.spark.integration

import java.lang.Boolean.{FALSE, TRUE}
import java.{lang => jl}
import java.sql.Timestamp
import java.{util => ju}
import java.util.concurrent.TimeUnit
import scala.collection.JavaConversions.propertiesAsScalaMap
import scala.collection.JavaConverters.asScalaBufferConverter
import scala.collection.JavaConverters.mapAsJavaMapConverter
import scala.collection.Map
import scala.collection.mutable.ArrayBuffer
import org.apache.spark.SparkConf
import org.apache.spark.SparkContext
import org.apache.spark.SparkException
import org.apache.spark.sql.Row
import org.apache.spark.sql.SQLContext
import org.apache.spark.sql.SaveMode
import org.apache.spark.sql.types.ArrayType
import org.apache.spark.sql.types.IntegerType
import org.apache.spark.sql.types.StringType
import org.apache.spark.sql.types.StructField
import org.apache.spark.sql.types.StructType
import org.apache.spark.sql.types.Decimal
import org.apache.spark.sql.types.DecimalType
import org.apache.spark.sql.types.TimestampType
import org.apache.spark.storage.StorageLevel._
import org.elasticsearch.hadoop.cfg.ConfigurationOptions._
import org.elasticsearch.hadoop.util.StringUtils
import org.elasticsearch.hadoop.util.TestSettings
import org.elasticsearch.hadoop.util.TestUtils
import org.elasticsearch.spark._
import org.elasticsearch.spark.cfg._
import org.elasticsearch.spark.sql._
import org.elasticsearch.spark.sql.api.java.JavaEsSparkSQL
import org.elasticsearch.spark.sql.sqlContextFunctions
import org.hamcrest.Matchers.containsString
import org.hamcrest.Matchers.is
import org.hamcrest.Matchers.not
import org.junit.AfterClass
import org.junit.Assert._
import org.junit.Assume._
import org.junit.BeforeClass
import org.junit.FixMethodOrder
import org.junit.Test
import org.junit.runner.RunWith
import org.junit.runners.Parameterized
import org.junit.runners.Parameterized.Parameters
import org.junit.runners.MethodSorters
import com.esotericsoftware.kryo.io.{Input => KryoInput}
import com.esotericsoftware.kryo.io.{Output => KryoOutput}
import org.apache.spark.rdd.RDD

import javax.xml.bind.DatatypeConverter
import org.elasticsearch.hadoop.{EsHadoopIllegalArgumentException, EsHadoopIllegalStateException}
import org.apache.spark.sql.types.DoubleType
import org.elasticsearch.hadoop.EsAssume
import org.elasticsearch.hadoop.TestData
import org.elasticsearch.hadoop.rest.RestUtils
import org.elasticsearch.hadoop.util.EsMajorVersion
import org.junit.ClassRule

object AbstractScalaEsScalaSparkSQL {
  @transient val conf = new SparkConf().set("spark.serializer", "org.apache.spark.serializer.KryoSerializer")
    .setMaster("local").setAppName("estest").set("spark.executor.extraJavaOptions", "-XX:MaxPermSize=256m")
    .set("spark.io.compression.codec", "lz4")
    .setJars(SparkUtils.ES_SPARK_TESTING_JAR)
  @transient var cfg: SparkConf = null
  @transient var sc: SparkContext = null
  @transient var sqc: SQLContext = null

  @transient var keywordType: String = "keyword"
  @transient var textType: String = "text"

  @transient @ClassRule val testData = new TestData()

  @BeforeClass
  def setup() {
    conf.setAll(TestSettings.TESTING_PROPS);
    sc = new SparkContext(conf)
    sqc = new SQLContext(sc)

    val version = TestUtils.getEsClusterInfo.getMajorVersion
    if (version.before(EsMajorVersion.V_5_X)) {
      keywordType = "string"
      textType = "string"
    }
  }

  @AfterClass
  def cleanup() {
    if (sc != null) {
      sc.stop
      // give jetty time to clean its act up
      Thread.sleep(TimeUnit.SECONDS.toMillis(3))
    }
  }

  @Parameters
  def testParams(): ju.Collection[Array[jl.Object]] = {
    val list = new ju.ArrayList[Array[jl.Object]]()

    val noQuery = ""
    val uriQuery = "?q=*"
    val dslQuery = """ {"query" : { "match_all" : { } } } """

    // no query                      meta, push, strict, filter, encode, query
    list.add(Array("default",        FALSE, TRUE,  FALSE, TRUE, FALSE, noQuery))
    list.add(Array("defaultstrict",  FALSE, TRUE,  TRUE,  TRUE, FALSE, noQuery))
    list.add(Array("defaultnopush",  FALSE, FALSE, FALSE, TRUE, FALSE, noQuery))
    list.add(Array("withmeta",       TRUE,  TRUE,  FALSE, TRUE, FALSE, noQuery))
    list.add(Array("withmetastrict", TRUE,  TRUE,  TRUE,  TRUE, FALSE, noQuery))
    list.add(Array("withmetanopush", TRUE,  FALSE, FALSE, TRUE, FALSE, noQuery))

    // disable double filtering                  meta, push, strict, filter, encode, query
    list.add(Array("default_skiphandled",        FALSE, TRUE,  FALSE, FALSE, FALSE, noQuery))
    list.add(Array("defaultstrict_skiphandled",  FALSE, TRUE,  TRUE,  FALSE, FALSE, noQuery))
    list.add(Array("defaultnopush_skiphandled",  FALSE, FALSE, FALSE, FALSE, FALSE, noQuery))
    list.add(Array("withmeta_skiphandled",       TRUE,  TRUE,  FALSE, FALSE, FALSE, noQuery))
    list.add(Array("withmetastrict_skiphandled", TRUE,  TRUE,  TRUE,  FALSE, FALSE, noQuery))
    list.add(Array("withmetanopush_skiphandled", TRUE,  FALSE, FALSE, FALSE, FALSE, noQuery))

    // uri query                              meta, push, strict, filter, encode, query
    list.add(Array("defaulturiquery",         FALSE, TRUE,  FALSE, TRUE, FALSE, uriQuery))
    list.add(Array("defaulturiquerystrict",   FALSE, TRUE,  TRUE,  TRUE, FALSE, uriQuery))
    list.add(Array("defaulturiquerynopush",   FALSE, FALSE, FALSE, TRUE, FALSE, uriQuery))
    list.add(Array("withmetauri_query",       TRUE,  TRUE,  FALSE, TRUE, FALSE, uriQuery))
    list.add(Array("withmetauri_querystrict", TRUE,  TRUE,  TRUE,  TRUE, FALSE, uriQuery))
    list.add(Array("withmetauri_querynopush", TRUE,  FALSE, FALSE, TRUE, FALSE, uriQuery))

    // disable double filtering                           meta, push, strict, filter, encode, query
    list.add(Array("defaulturiquery_skiphandled",         FALSE, TRUE,  FALSE, FALSE, FALSE, uriQuery))
    list.add(Array("defaulturiquerystrict_skiphandled",   FALSE, TRUE,  TRUE,  FALSE, FALSE, uriQuery))
    list.add(Array("defaulturiquerynopush_skiphandled",   FALSE, FALSE, FALSE, FALSE, FALSE, uriQuery))
    list.add(Array("withmetauri_query_skiphandled",       TRUE,  TRUE,  FALSE, FALSE, FALSE, uriQuery))
    list.add(Array("withmetauri_querystrict_skiphandled", TRUE,  TRUE,  TRUE,  FALSE, FALSE, uriQuery))
    list.add(Array("withmetauri_querynopush_skiphandled", TRUE,  FALSE, FALSE, FALSE, FALSE, uriQuery))

    // dsl query                             meta, push, strict, filter, encode, query
    list.add(Array("defaultdslquery",        FALSE, TRUE,  FALSE, TRUE, FALSE, dslQuery))
    list.add(Array("defaultstrictdslquery",  FALSE, TRUE,  TRUE,  TRUE, FALSE, dslQuery))
    list.add(Array("defaultnopushdslquery",  FALSE, FALSE, FALSE, TRUE, FALSE, dslQuery))
    list.add(Array("withmetadslquery",       TRUE,  TRUE,  FALSE, TRUE, FALSE, dslQuery))
    list.add(Array("withmetastrictdslquery", TRUE,  TRUE,  TRUE,  TRUE, FALSE, dslQuery))
    list.add(Array("withmetanopushdslquery", TRUE,  FALSE, FALSE, TRUE, FALSE, dslQuery))

    // disable double filtering                          meta, push, strict, filter, encode, query
    list.add(Array("defaultdslquery_skiphandled",        FALSE, TRUE,  FALSE, FALSE, FALSE, dslQuery))
    list.add(Array("defaultstrictdslquery_skiphandled",  FALSE, TRUE,  TRUE,  FALSE, FALSE, dslQuery))
    list.add(Array("defaultnopushdslquery_skiphandled",  FALSE, FALSE, FALSE, FALSE, FALSE, dslQuery))
    list.add(Array("withmetadslquery_skiphandled",       TRUE,  TRUE,  FALSE, FALSE, FALSE, dslQuery))
    list.add(Array("withmetastrictdslquery_skiphandled", TRUE,  TRUE,  TRUE,  FALSE, FALSE, dslQuery))
    list.add(Array("withmetanopushdslquery_skiphandled", TRUE,  FALSE, FALSE, FALSE, FALSE, dslQuery))

    // unicode                                      meta, push, strict, filter, encode, query
    list.add(Array("default_" + "בְּדִיק" + "_",        FALSE, TRUE,  FALSE, TRUE, TRUE, noQuery))
    list.add(Array("defaultstrict_" + "בְּדִיק" + "_",  FALSE, TRUE,  TRUE,  TRUE, TRUE, noQuery))
    list.add(Array("defaultnopush_" + "בְּדִיק" + "_",  FALSE, FALSE, FALSE, TRUE, TRUE, noQuery))
    list.add(Array("withmeta_" + "בְּדִיק" + "_",       TRUE,  TRUE,  FALSE, TRUE, TRUE, noQuery))
    list.add(Array("withmetastrict_" + "בְּדִיק" + "_", TRUE,  TRUE,  TRUE,  TRUE, TRUE, noQuery))
    list.add(Array("withmetanopush_" + "בְּדִיק" + "_", TRUE,  FALSE, FALSE, TRUE, TRUE, noQuery))

    // disable double filtering                                 meta, push, strict, filter, encode, query
    list.add(Array("default_skiphandled_" + "בְּדִיק" + "_",        FALSE, TRUE,  FALSE, FALSE, TRUE, noQuery))
    list.add(Array("defaultstrict_skiphandled_" + "בְּדִיק" + "_",  FALSE, TRUE,  TRUE,  FALSE, TRUE, noQuery))
    list.add(Array("defaultnopush_skiphandled_" + "בְּדִיק" + "_",  FALSE, FALSE, FALSE, FALSE, TRUE, noQuery))
    list.add(Array("withmeta_skiphandled_" + "בְּדִיק" + "_",       TRUE,  TRUE,  FALSE, FALSE, TRUE, noQuery))
    list.add(Array("withmetastrict_skiphandled_" + "בְּדִיק" + "_", TRUE,  TRUE,  TRUE,  FALSE, TRUE, noQuery))
    list.add(Array("withmetanopush_skiphandled_" + "בְּדִיק" + "_", TRUE,  FALSE, FALSE, FALSE, TRUE, noQuery))

    list
  }
}

@FixMethodOrder(MethodSorters.NAME_ASCENDING)
@RunWith(classOf[Parameterized])
class AbstractScalaEsScalaSparkSQL(prefix: String, readMetadata: jl.Boolean, pushDown: jl.Boolean, strictPushDown: jl.Boolean, doubleFiltering: jl.Boolean, escapeResources: jl.Boolean, query: String = "") extends Serializable {

  val sc = AbstractScalaEsScalaSparkSQL.sc
  val sqc = AbstractScalaEsScalaSparkSQL.sqc
  val cfg = Map(ES_QUERY -> query,
                ES_READ_METADATA -> readMetadata.toString(),
                "es.internal.spark.sql.pushdown" -> pushDown.toString(),
                "es.internal.spark.sql.pushdown.strict" -> strictPushDown.toString(),
                "es.internal.spark.sql.pushdown.keep.handled.filters" -> doubleFiltering.toString())

  val version = TestUtils.getEsClusterInfo.getMajorVersion
  val datInput = AbstractScalaEsScalaSparkSQL.testData.sampleArtistsDatUri().toString
  val keyword = AbstractScalaEsScalaSparkSQL.keywordType
  val text = AbstractScalaEsScalaSparkSQL.textType

  @Test
  def test1KryoScalaEsRow() {
    val kryo = SparkUtils.sparkSerializer(sc.getConf)
    val row = new ScalaEsRow(new ArrayBuffer() ++= StringUtils.tokenize("foo,bar,tar").asScala)

    val storage = Array.ofDim[Byte](512)
    val output = new KryoOutput(storage)
    val input = new KryoInput(storage)

    kryo.writeClassAndObject(output, row)
    val serialized = kryo.readClassAndObject(input).asInstanceOf[ScalaEsRow]
    println(serialized.rowOrder)
  }

  @Test(expected = classOf[EsHadoopIllegalArgumentException])
  def testNoIndexExists() {
    val idx = sqc.read.format("org.elasticsearch.spark.sql").load("not_existing_index")
    idx.printSchema()
  }

  @Test(expected = classOf[EsHadoopIllegalArgumentException])
  def testNoMappingExists() {
    EsAssume.versionOnOrBefore(EsMajorVersion.V_6_X, "types are unnamed in ES 7.0 and will be removed in a later release.")
    val index = wrapIndex("spark-index-ex")
    RestUtils.touch(index)
    val idx = sqc.read.format("org.elasticsearch.spark.sql").load(s"$index/no_such_mapping")
    idx.printSchema()
  }

  @Test
  def testArrayMappingFirstLevel() {
    val mapping = wrapMapping("data", s"""{
      |    "properties" : {
      |      "arr" : {
      |        "properties" : {
      |          "one" : { "type" : "$keyword" },
      |          "two" : { "type" : "$keyword" }
      |        }
      |      },
      |      "top-level" : { "type" : "$keyword" }
      |    }
      |}""".stripMargin)

    val index = wrapIndex("sparksql-test-array-mapping-top-level")
    val typed = "data"
    val (target, docEndpoint) = makeTargets(index, typed)
    RestUtils.touch(index)
    RestUtils.putMapping(index, typed, mapping.getBytes(StringUtils.UTF_8))

    // add some data
    val doc1 = """{"arr" : [{"one" : "1", "two" : "2"}, {"one" : "unu", "two" : "doi"}], "top-level" : "root" }""".stripMargin

    RestUtils.postData(docEndpoint, doc1.getBytes(StringUtils.UTF_8))
    RestUtils.refresh(index)

    val newCfg = collection.mutable.Map(cfg.toSeq: _*) += (ES_READ_FIELD_AS_ARRAY_INCLUDE -> "arr")

    val df = sqc.read.options(newCfg).format("org.elasticsearch.spark.sql").load(target)
    df.printSchema()
    
    assertEquals("string", df.schema("top-level").dataType.typeName)
    assertEquals("array", df.schema("arr").dataType.typeName)
    assertEquals("struct", df.schema("arr").dataType.asInstanceOf[ArrayType].elementType.typeName)

    df.take(1).foreach(println)
    assertEquals(1, df.count())
  }
  
  @Test
  def testEmptyDataFrame() {
    val index = wrapIndex("spark-test")
    val (target, _) = makeTargets(index, "empty-dataframe")
    val idx = sqc.emptyDataFrame.saveToEs(target)
  }

  @Test(expected = classOf[EsHadoopIllegalArgumentException])
  def testIndexCreationDisabled() {
    val newCfg = collection.mutable.Map(cfg.toSeq: _*) += (ES_INDEX_AUTO_CREATE -> "no")
    val index = wrapIndex("spark-test-non-existing")
    val (target, _) = makeTargets(index, "empty-dataframe")
    val idx = sqc.emptyDataFrame.saveToEs(target, newCfg)
  }

  @Test
  def testMultiFieldsWithSameName {
    val index = wrapIndex("sparksql-test-array-mapping-nested")
    val (target, docEndpoint) = makeTargets(index, "data")
    RestUtils.touch(index)

    // add some data
    val jsonDoc = s"""{
    |  "bar" : {
    |    "bar" : {
    |      "bar" : [{
    |          "bar" : 1
    |        }, {
    |          "bar" : 2
    |        }
    |      ],
    |      "level" : 2,
    |      "level3" : true
    |    },
    |    "foo2" : 10,
    |    "level" : 1,
    |    "level2" : 2
    |  },
    |  "foo1" : "$text",
    |  "level" : 0,
    |  "level1" : "string"
    |}
    """.stripMargin
    RestUtils.postData(docEndpoint, jsonDoc.getBytes(StringUtils.UTF_8))
    RestUtils.refresh(index)

    val newCfg = collection.mutable.Map(cfg.toSeq: _*) += (ES_READ_FIELD_AS_ARRAY_INCLUDE -> "bar.bar.bar", "es.resource" -> target)
    val cfgSettings = new SparkSettingsManager().load(sc.getConf).copy().merge(newCfg.asJava)
    val schema = SchemaUtilsTestable.discoverMapping(cfgSettings)
    val mapping = SchemaUtilsTestable.rowInfo(cfgSettings)

    val df = sqc.read.options(newCfg).format("org.elasticsearch.spark.sql").load(target)
    df.printSchema()
    df.take(1).foreach(println)
    assertEquals(1, df.count())
  }

  @Test
  def testNestedFieldArray {
    val index = wrapIndex("sparksql-test-nested-same-name-fields")
    val (target, _) = makeTargets(index, "data")
    RestUtils.touch(index)

    // add some data
    val jsonDoc = """{"foo" : 5, "nested": { "bar" : [{"date":"2015-01-01", "age":20},{"date":"2015-01-01", "age":20}], "what": "now" } }"""
    sc.makeRDD(Seq(jsonDoc)).saveJsonToEs(target)
    RestUtils.refresh(index)

    val newCfg = collection.mutable.Map(cfg.toSeq: _*) += (ES_READ_FIELD_AS_ARRAY_INCLUDE -> "nested.bar")

    val df = sqc.read.options(newCfg).format("org.elasticsearch.spark.sql").load(target)
    df.printSchema()
    df.take(1).foreach(println)
    assertEquals(1, df.count())
  }

  @Test
  def testArrayValue {
    val index = wrapIndex("sparksql-test-array-value")
    val (target, _) = makeTargets(index, "data")
    RestUtils.touch(index)

    // add some data
    val jsonDoc = """{"array" : [1, 2, 4, 5] }"""
    sc.makeRDD(Seq(jsonDoc)).saveJsonToEs(target)
    RestUtils.refresh(index)

    val newCfg = collection.mutable.Map(cfg.toSeq: _*) += (ES_READ_FIELD_AS_ARRAY_INCLUDE -> "array")

    val df = sqc.read.options(newCfg).format("org.elasticsearch.spark.sql").load(target)
    
    assertEquals("array", df.schema("array").dataType.typeName)
    assertEquals("long", df.schema("array").dataType.asInstanceOf[ArrayType].elementType.typeName)
    assertEquals(1, df.count())
    
    val first = df.first()
    val array = first.getSeq[Long](0)
    assertEquals(1l, array(0))
    assertEquals(4l, array(2))
  }

  @Test
  def testSometimesArrayValue {
    val index = wrapIndex("sparksql-test-sometimes-array-value")
    val (target, docEndpoint) = makeTargets(index, "data")
    RestUtils.touch(index)

    // add some data
    val jsonDoc1 = """{"array" : [1, 2, 4, 5] }"""
    val jsonDoc2 = """{"array" : 6 }"""
    sc.makeRDD(Seq(jsonDoc1, jsonDoc2)).saveJsonToEs(target)
    RestUtils.refresh(index)

    val newCfg = collection.mutable.Map(cfg.toSeq: _*) += (ES_READ_FIELD_AS_ARRAY_INCLUDE -> "array")

    val df = sqc.read.options(newCfg).format("org.elasticsearch.spark.sql").load(target)

    assertEquals("array", df.schema("array").dataType.typeName)
    assertEquals("long", df.schema("array").dataType.asInstanceOf[ArrayType].elementType.typeName)
    assertEquals(2, df.count())

    val arrays = df.collect().map(_.getSeq[Long](0)).sortBy(_.head)

    {
      val array = arrays(0)
      assertEquals(1l, array(0))
      assertEquals(4l, array(2))
    }

    {
      val array = arrays(1)
      assertEquals(6l, array(0))
    }
  }

  @Test
  def testBasicRead() {
    val dataFrame = artistsAsDataFrame
    assertTrue(dataFrame.count > 300)
    dataFrame.registerTempTable("datfile")
    println(dataFrame.schema.treeString)
    //dataFrame.take(5).foreach(println)
    val results = sqc.sql("SELECT name FROM datfile WHERE id >=1 AND id <=10")
    //results.take(5).foreach(println)
  }

  @Test
  def testEmptyStrings(): Unit = {
    val data = Seq(("Java", "20000"), ("Python", ""), ("Scala", "3000"))
    val rdd: RDD[Row] = sc.parallelize(data).map(row => Row(row._1, row._2))
    val schema = StructType( Array(
      StructField("language", StringType,true),
      StructField("description", StringType,true)
    ))
    val inputDf = sqc.createDataFrame(rdd, schema)
    inputDf.write
      .format("org.elasticsearch.spark.sql")
      .save("empty_strings_test")
    val reader = sqc.read.format("org.elasticsearch.spark.sql")
    val outputDf = reader.load("empty_strings_test")
    assertEquals(data.size, outputDf.count)
    val nullDescriptionsDf = outputDf.filter("language = 'Python'")
    assertEquals(1, nullDescriptionsDf.count)
    assertEquals(null, nullDescriptionsDf.first().getAs("description"))

    val reader2 = sqc.read.format("org.elasticsearch.spark.sql").option("es.field.read.empty.as.null", "no")
    val outputDf2 = reader2.load("empty_strings_test")
    assertEquals(data.size, outputDf2.count)
    val emptyDescriptionsDf = outputDf2.filter("language = 'Python'")
    assertEquals(1, emptyDescriptionsDf.count)
    assertEquals("", emptyDescriptionsDf.first().getAs("description"))
  }
  
  @Test
  def test0WriteFieldNameWithPercentage() {
    val index = wrapIndex("spark-test")
    val (target, _) = makeTargets(index, "scala-sql-field-with-percentage")

    val trip1 = Map("%s" -> "special")

    sc.makeRDD(Seq(trip1)).saveToEs(target)
  }
  
  @Test
  def test1ReadFieldNameWithPercentage() {
    val index = wrapIndex("spark-test")
    val (target, _) = makeTargets(index, "scala-sql-field-with-percentage")
    sqc.esDF(target).count()
  }

  @Test
  def testEsDataFrame1Write() {
    val dataFrame = artistsAsDataFrame

    val index = wrapIndex("sparksql-test-scala-basic-write")
    val (target, _) = makeTargets(index, "data")
    dataFrame.saveToEs(target, cfg)
    assertTrue(RestUtils.exists(target))
    assertThat(RestUtils.get(target + "/_search?"), containsString("345"))
  }

  @Test
  def testEsDataFrame1WriteCount() {
    val index = wrapIndex("sparksql-test-scala-basic-write")
    val (target, _) = makeTargets(index, "data")

    val dataFrame = sqc.esDF(target, cfg)
    assertEquals(345, dataFrame.count())
  }

  @Test
  def testEsDataFrame1WriteWithMapping() {
    val dataFrame = artistsAsDataFrame

    val index = wrapIndex("sparksql-test-scala-basic-write-id-mapping")
    val (target, docEndpoint) = makeTargets(index, "data")

    val newCfg = collection.mutable.Map(cfg.toSeq: _*) += (ES_MAPPING_ID -> "id", ES_MAPPING_EXCLUDE -> "url")

    dataFrame.saveToEs(target, newCfg)
    assertTrue(RestUtils.exists(target))
    assertThat(RestUtils.get(target + "/_search?"), containsString("345"))
    assertThat(RestUtils.exists(docEndpoint + "/1"), is(true))
    assertThat(RestUtils.get(target + "/_search?"), not(containsString("url")))
  }

  @Test
  def testEsDataFrame11CheckNoWriteNullValue() {
    val idx = wrapIndex("spark-test-null-data-test-0")
    val (target, docEndpoint) = makeTargets(idx, "data")

    val docs = Seq(
      """{"id":"1","name":{"first":"Robert","last":"Downey","suffix":"Jr"}}""",
      """{"id":"2","name":{"first":"Chris","last":"Evans"}}"""
    )

    val conf = Map(ES_MAPPING_ID -> "id")
    val rdd = sc.makeRDD(docs)
    val jsonDF = sqc.read.json(rdd).toDF.select("id", "name")
    jsonDF.saveToEs(target, conf)
    RestUtils.refresh(idx)
    val hit1 = RestUtils.get(s"$docEndpoint/1")
    val hit2 = RestUtils.get(s"$docEndpoint/2")

    assertThat(hit1, containsString("suffix"))
    assertThat(hit2, not(containsString("suffix")))
  }

  @Test
  def testEsDataFrame12CheckYesWriteNullValue() {
    val index = wrapIndex("spark-test-null-data-test-1")
    val (target, docEndpoint) = makeTargets(index, "data")

    val docs = Seq(
      """{"id":"1","name":{"first":"Robert","last":"Downey","suffix":"Jr"}}""",
      """{"id":"2","name":{"first":"Chris","last":"Evans"}}"""
    )

    val conf = Map(ES_MAPPING_ID -> "id", ES_SPARK_DATAFRAME_WRITE_NULL_VALUES -> "true")
    val rdd = sc.makeRDD(docs)
    val jsonDF = sqc.read.json(rdd).toDF.select("id", "name")
    jsonDF.saveToEs(target, conf)
    RestUtils.refresh(index)
    val hit1 = RestUtils.get(s"$docEndpoint/1")
    val hit2 = RestUtils.get(s"$docEndpoint/2")

    assertThat(hit1, containsString("suffix"))
    assertThat(hit2, containsString("suffix"))
  }

  @Test
  def testEsDataFrame11CheckNoWriteNullValueFromRows() {
    val index = wrapIndex("spark-test-null-data-test-2")
    val (target, docEndpoint) = makeTargets(index, "data")

    val data = Seq(
      Row("1", "Robert", "Downey", "Jr"),
      Row("2", "Chris", "Evans", null)
    )
    val schema = StructType(Array(
      StructField("id", StringType),
      StructField("first", StringType),
      StructField("last", StringType),
      StructField("suffix", StringType, nullable = true)
    ))

    val conf = Map("es.mapping.id" -> "id")
    val rdd = sc.makeRDD(data)
    val df = sqc.createDataFrame(rdd, schema)
    df.saveToEs(target, conf)
    RestUtils.refresh(index)
    val hit1 = RestUtils.get(s"$docEndpoint/1")
    val hit2 = RestUtils.get(s"$docEndpoint/2")

    assertThat(hit1, containsString("suffix"))
    assertThat(hit2, not(containsString("suffix")))
  }

  @Test
  def testEsDataFrame12CheckYesWriteNullValueFromRows() {
    val index = wrapIndex("spark-test-null-data-test-3")
    val (target, docEndpoint) = makeTargets(index, "data")
    val data = Seq(
      Row("1", "Robert", "Downey", "Jr"),
      Row("2", "Chris", "Evans", null)
    )
    val schema = StructType(Array(
      StructField("id", StringType),
      StructField("first", StringType),
      StructField("last", StringType),
      StructField("suffix", StringType, nullable = true)
    ))

    val conf = Map("es.mapping.id" -> "id", "es.spark.dataframe.write.null" -> "true")
    val rdd = sc.makeRDD(data)
    val df = sqc.createDataFrame(rdd, schema)
    df.saveToEs(target, conf)
    RestUtils.refresh(index)
    val hit1 = RestUtils.get(s"$docEndpoint/1")
    val hit2 = RestUtils.get(s"$docEndpoint/2")

    assertThat(hit1, containsString("suffix"))
    assertThat(hit2, containsString("suffix"))
  }

  @Test
  def testEsDataFrame2Read() {
    val index = wrapIndex("sparksql-test-scala-basic-write")
    val (target, _) = makeTargets(index, "data")

    val dataFrame = sqc.esDF(target, cfg)
    dataFrame.printSchema()
    val schema = dataFrame.schema.treeString
    assertTrue(schema.contains("id: long"))
    assertTrue(schema.contains("name: string"))
    assertTrue(schema.contains("pictures: string"))
    assertTrue(schema.contains("time: long"))
    assertTrue(schema.contains("url: string"))

    assertTrue(dataFrame.count > 300)

    //dataFrame.take(5).foreach(println)

    val tempTable = wrapIndex("basicRead")
    dataFrame.registerTempTable(tempTable)
    val nameRDD = sqc.sql(s"SELECT name FROM ${wrapTableName(tempTable)} WHERE id >= 1 AND id <=10")
    nameRDD.take(7).foreach(println)
    assertEquals(10, nameRDD.count)
  }

  @Test
  def testEsDataFrame2ReadWithIncludeFields() {
    val index = wrapIndex("sparksql-test-scala-basic-write")
    val (target, _) = makeTargets(index, "data")

    val newCfg = collection.mutable.Map(cfg.toSeq: _*) += (ES_READ_FIELD_INCLUDE -> "id, name, url")

    val dataFrame = sqc.esDF(target, newCfg)
    val schema = dataFrame.schema.treeString
    assertTrue(schema.contains("id: long"))
    assertTrue(schema.contains("name: string"))
    assertFalse(schema.contains("pictures: string"))
    assertFalse(schema.contains("time:"))
    assertTrue(schema.contains("url: string"))

    assertTrue(dataFrame.count > 300)

    //dataFrame.take(5).foreach(println)

    val tempTable = wrapIndex("basicRead")
    dataFrame.registerTempTable(tempTable)
    val nameRDD = sqc.sql(s"SELECT name FROM ${wrapTableName(tempTable)} WHERE id >= 1 AND id <=10")
    nameRDD.take(7).foreach(println)
    assertEquals(10, nameRDD.count)
  }

  @Test(expected = classOf[EsHadoopIllegalStateException])
  def testEsDataFrame2ReadWithUserSchemaSpecified() {
    val index = wrapIndex("sparksql-test-scala-basic-write")
    val (target, _) = makeTargets(index, "data")

    val newCfg = collection.mutable.Map(cfg.toSeq: _*) += (ES_READ_FIELD_INCLUDE -> "id, name, url") += (ES_READ_SOURCE_FILTER -> "name")

    val dataFrame = sqc.esDF(target, newCfg)
    val schema = dataFrame.schema.treeString
    assertTrue(schema.contains("id: long"))
    assertTrue(schema.contains("name: string"))
    assertFalse(schema.contains("pictures: string"))
    assertFalse(schema.contains("time:"))
    assertTrue(schema.contains("url: string"))

    assertTrue(dataFrame.count > 300)

    //dataFrame.take(5).foreach(println)

    val tempTable = wrapIndex("basicRead")
    dataFrame.registerTempTable(tempTable)
    val nameRDD = sqc.sql(s"SELECT name FROM ${wrapTableName(tempTable)} WHERE id >= 1 AND id <=10")
    nameRDD.take(7)
  }

  @Test
  def testEsDataFrame2ReadWithAndWithoutQuery() {
    val index = wrapIndex("sparksql-test-scala-basic-write")
    val (target, _) = makeTargets(index, "data")

    val dfNoQuery = sqc.esDF(target, cfg)
    val dfWQuery = sqc.esDF(target, "?q=name:me*", cfg)

    println(dfNoQuery.head())
    println(dfWQuery.head())

    //assertEquals(dfNoQuery.head().toString(), dfWQuery.head().toString())
  }

  @Test
  def testEsDataFrame2ReadWithAndWithoutQueryInJava() {
    val index = wrapIndex("sparksql-test-scala-basic-write")
    val (target, _) = makeTargets(index, "data")

    val dfNoQuery = JavaEsSparkSQL.esDF(sqc, target, cfg.asJava)
    val query = s"""{ "query" : { "query_string" : { "query" : "name:me*" } } //, "fields" : ["name"]
                }"""
    val dfWQuery = JavaEsSparkSQL.esDF(sqc, target, query, cfg.asJava)

    println(dfNoQuery.head())
    println(dfWQuery.head())
    dfNoQuery.show(3)
    dfWQuery.show(3)

    //assertEquals(dfNoQuery.head().toString(), dfWQuery.head().toString())
  }

  @Test
  def testEsDataFrame3WriteWithRichMapping() {
    val input = datInput
    val data = sc.textFile(input)

    val schema = StructType(Seq(StructField("id", IntegerType, false),
      StructField("name", StringType, false),
      StructField("url", StringType, true),
      StructField("pictures", StringType, true),
      StructField("time", TimestampType, true),
      StructField("nested",
        StructType(Seq(StructField("id", IntegerType, false),
          StructField("name", StringType, false),
          StructField("url", StringType, true),
          StructField("pictures", StringType, true),
          StructField("time", TimestampType, true))), true)))

    val rowRDD = data.map(_.split("\t")).map(r => Row(r(0).toInt, r(1), r(2), r(3), new Timestamp(DatatypeConverter.parseDateTime(r(4)).getTimeInMillis()),
      Row(r(0).toInt, r(1), r(2), r(3), new Timestamp(DatatypeConverter.parseDateTime(r(4)).getTimeInMillis()))))
    val dataFrame = sqc.createDataFrame(rowRDD, schema)

    val index = wrapIndex("sparksql-test-scala-basic-write-rich-mapping-id-mapping")
    val (target, docEndpoint) = makeTargets(index, "data")
    dataFrame.saveToEs(target, Map(ES_MAPPING_ID -> "id"))
    assertTrue(RestUtils.exists(target))
    assertThat(RestUtils.get(target + "/_search?"), containsString("345"))
    assertThat(RestUtils.exists(docEndpoint + "/1"), is(true))
  }

  @Test(expected = classOf[SparkException])
  def testEsDataFrame3WriteDecimalType() {
    val schema = StructType(Seq(StructField("decimal", DecimalType.USER_DEFAULT, false)))

    val rowRDD = sc.makeRDD(Seq(Row(Decimal(10))))
    val dataFrame = sqc.createDataFrame(rowRDD, schema)

    val index = wrapIndex("sparksql-test-decimal-exception")
    val (target, _) = makeTargets(index, "data")
    dataFrame.saveToEs(target)
  }

  @Test
  def testEsDataFrame4ReadRichMapping() {
    val index = wrapIndex("sparksql-test-scala-basic-write-rich-mapping-id-mapping")
    val (target, _) = makeTargets(index, "data")

    val dataFrame = sqc.esDF(target, cfg)

    assertTrue(dataFrame.count > 300)
    dataFrame.printSchema()
  }

  private def artistsAsDataFrame = {
    val input = datInput
    val data = sc.textFile(input)

    val schema = StructType(Seq(StructField("id", IntegerType, false),
      StructField("name", StringType, false),
      StructField("url", StringType, true),
      StructField("pictures", StringType, true),
      StructField("time", TimestampType, true)))

    val rowRDD = data.map(_.split("\t")).map(r => Row(r(0).toInt, r(1), r(2), r(3), new Timestamp(DatatypeConverter.parseDateTime(r(4)).getTimeInMillis())))
    val dataFrame = sqc.createDataFrame(rowRDD, schema)
    dataFrame
  }
  
  @Test
  def test5ScrollLimitWithEmptyPartition(): Unit = {
    val index = wrapIndex("scroll-limit")
    val (target, _) = makeTargets(index, "data")

    // Make index with two shards
    RestUtils.delete(index)
    RestUtils.put(index, """{"settings":{"number_of_shards":2,"number_of_replicas":0}}""".getBytes())
    RestUtils.refresh(index)

    // Write a single record to it (should have one empty shard)
    val data = artistsAsDataFrame
    val single = data.where(data("id").equalTo(1))
    assertEquals(1L, single.count())
    single.saveToEs(target)

    // Make sure that the scroll limit works with both a shard that has data and a shard that has nothing
    val count = sqc.read.format("es").option("es.scroll.limit", "10").load(target).count()
    assertEquals(1L, count)
  }

  @Test
  def testEsDataFrame50ReadAsDataSource() {
    val index = wrapIndex("sparksql-test-scala-basic-write")
    val (target, _) = makeTargets(index, "data")
    var options = s"""resource '$target' """
    val table = wrapIndex("sqlbasicread1")

    val query = s"CREATE TEMPORARY TABLE ${wrapTableName(table)} "+
      " USING org.elasticsearch.spark.sql " +
      s" OPTIONS ($options)"

    println(query)

    val dataFrame = sqc.sql(query)

    val dsCfg = collection.mutable.Map(cfg.toSeq: _*) += ("path" -> target)
    val dfLoad = sqc.read.format("es").options(dsCfg.toMap).load()
    println("root data frame")
    dfLoad.printSchema()

    val results = dfLoad.filter(dfLoad("id") >= 1 && dfLoad("id") <= 10)
    println("results data frame")
    results.printSchema()

    val allRDD = sqc.sql(s"SELECT * FROM ${wrapTableName(table)} WHERE id >= 1 AND id <=10")
    println("select all rdd")
    allRDD.printSchema()

    val nameRDD = sqc.sql(s"SELECT name FROM ${wrapTableName(table)} WHERE id >= 1 AND id <=10")
    println("select name rdd")
    nameRDD.printSchema()

    assertEquals(10, nameRDD.count)
    nameRDD.take(7).foreach(println)
  }

  @Test
  def testEsDataFrameReadAsDataSourceWithMetadata() {
    assumeTrue(readMetadata)

    val index = wrapIndex("sparksql-test-scala-basic-write")
    val (target, _) = makeTargets(index, "data")
    val table = wrapIndex("sqlbasicread2")

    val options = s"""path '$target' , readMetadata "true" """
    val dataFrame = sqc.sql(s"CREATE TEMPORARY TABLE ${wrapTableName(table)}" +
      " USING es " +
      s" OPTIONS ($options)")

    val allRDD = sqc.sql(s"SELECT * FROM ${wrapTableName(table)} WHERE id >= 1 AND id <=10")
    allRDD.printSchema()
    allRDD.take(7).foreach(println)

    val dsCfg = collection.mutable.Map(cfg.toSeq: _*) += ("path" -> target)
    val dfLoad = sqc.read.format("es").options(dsCfg.toMap).load
    dfLoad.show()
  }

  @Test
  def testDataSource0Setup() {
    val index = wrapIndex("spark-test-scala-sql-varcols")
    val (target, _) = makeTargets(index, "data")
    val table = wrapIndex("sqlvarcol")

    val trip1 = Map("reason" -> "business", "airport" -> "SFO", "tag" -> "jan", "date" -> "2015-12-28T20:03:10Z")
    val trip2 = Map("participants" -> 5, "airport" -> "OTP", "tag" -> "feb", "date" -> "2013-12-28T20:03:10Z")
    val trip3 = Map("participants" -> 3, "airport" -> "MUC OTP SFO JFK", "tag" -> "long", "date" -> "2012-12-28T20:03:10Z")

    sc.makeRDD(Seq(trip1, trip2, trip3)).saveToEs(target)
  }

  private def esDataSource(table: String) = {
    val index = wrapIndex("spark-test-scala-sql-varcols")
    val (target, docEndpoint) = makeTargets(index, "data")

    var options = s"""resource "$target" """


//    sqc.sql(s"CREATE TEMPORARY TABLE $table" +
//      " USING org.elasticsearch.spark.sql " +
//      s" OPTIONS ($options)")

    val dsCfg = collection.mutable.Map(cfg.toSeq: _*) += ("path" -> target)
    sqc.read.format("org.elasticsearch.spark.sql").options(dsCfg.toMap).load
  }

  @Test
  def testDataSourcePushDown01EqualTo() {
    val df = esDataSource("pd_equalto")
    val filter = df.filter(df("airport").equalTo("OTP"))

    filter.show

    if (strictPushDown) {
      assertEquals(0, filter.count())
      // however if we change the arguments to be lower cased, it will be Spark who's going to filter out the data
      return
    }
    else if (!keepHandledFilters) {
      // term query pick field with multi values
      assertEquals(2, filter.count())
      return
    }

    assertEquals(1, filter.count())
    assertEquals("feb", filter.select("tag").take(1)(0)(0))
  }

  @Test
  def testDataSourcePushDown015NullSafeEqualTo() {
    val df = esDataSource("pd_nullsafeequalto")
    val filter = df.filter(df("airport").eqNullSafe("OTP"))

    filter.show

    if (strictPushDown) {
      assertEquals(0, filter.count())
      // however if we change the arguments to be lower cased, it will be Spark who's going to filter out the data
      return
    }
    else if (!keepHandledFilters) {
      // term query pick field with multi values
      assertEquals(2, filter.count())
      return
    }

    assertEquals(1, filter.count())
    assertEquals("feb", filter.select("tag").take(1)(0)(0))
  }

  @Test
  def testDataSourcePushDown02GT() {
    val df = esDataSource("pd_gt")
    val filter = df.filter(df("participants").gt(3))
    assertEquals(1, filter.count())
    assertEquals("feb", filter.select("tag").take(1)(0)(0))
  }

  @Test
  def testDataSourcePushDown03GTE() {
    val df = esDataSource("pd_gte")
    val filter = df.filter(df("participants").geq(3))
    assertEquals(2, filter.count())
    assertEquals("long", filter.select("tag").sort("tag").take(2)(1)(0))
  }

  @Test
  def testDataSourcePushDown04LT() {
    val df = esDataSource("pd_lt")
    df.printSchema()
    val filter = df.filter(df("participants").lt(5))
    assertEquals(1, filter.count())
    assertEquals("long", filter.select("tag").take(1)(0)(0))
  }

  @Test
  def testDataSourcePushDown05LTE() {
    val df = esDataSource("pd_lte")
    val filter = df.filter(df("participants").leq(5))
    assertEquals(2, filter.count())
    assertEquals("long", filter.select("tag").sort("tag").take(2)(1)(0))
  }

  @Test
  def testDataSourcePushDown06IsNull() {
    val df = esDataSource("pd_is_null")
    val filter = df.filter(df("participants").isNull)
    assertEquals(1, filter.count())
    assertEquals("jan", filter.select("tag").take(1)(0)(0))
  }

  @Test
  def testDataSourcePushDown07IsNotNull() {
    val df = esDataSource("pd_is_not_null")
    val filter = df.filter(df("reason").isNotNull)
    assertEquals(1, filter.count())
    assertEquals("jan", filter.select("tag").take(1)(0)(0))
  }

  @Test
  def testDataSourcePushDown08In() {
    val df = esDataSource("pd_in")
    var filter = df.filter("airport IN ('OTP', 'SFO', 'MUC')")

    if (strictPushDown) {
      assertEquals(0, filter.count())
      // however if we change the arguments to be lower cased, it will be Spark who's going to filter out the data
      return
    }

    assertEquals(2, filter.count())
    assertEquals("jan", filter.select("tag").sort("tag").take(2)(1)(0))
  }

  @Test
  def testDataSourcePushDown08InWithNumbersAsStrings() {
    val df = esDataSource("pd_in_numbers_strings")
    var filter = df.filter("date IN ('2015-12-28', '2012-12-28')")

    if (strictPushDown) {
      assertEquals(0, filter.count())
      // however if we change the arguments to be lower cased, it will be Spark who's going to filter out the data
      return
    }

    assertEquals(0, filter.count())
  }

  @Test
  def testDataSourcePushDown08InWithNumber() {
    val df = esDataSource("pd_in_number")
    var filter = df.filter("participants IN (1, 2, 3)")

    assertEquals(1, filter.count())
    assertEquals("long", filter.select("tag").sort("tag").take(1)(0)(0))
  }

  @Test
  def testDataSourcePushDown08InWithNumberAndStrings() {
    val df = esDataSource("pd_in_number")
    var filter = df.filter("participants IN (2, 'bar', 1, 'foo')")

    assertEquals(0, filter.count())
  }

  @Test
  def testDataSourcePushDown09StartsWith() {
    val df = esDataSource("pd_starts_with")
    var filter = df.filter(df("airport").startsWith("O"))

    if (!keepHandledFilters && !strictPushDown) {
      // term query pick field with multi values
      assertEquals(2, filter.count())
      return
    }

    filter.show
    if (strictPushDown) {
      assertEquals(0, filter.count()) // Strict means specific terms matching, and the terms are lowercased
    } else {
      assertEquals(1, filter.count())
      assertEquals("feb", filter.select("tag").take(1)(0)(0))
    }
  }

  @Test
  def testDataSourcePushDown10EndsWith() {
    val df = esDataSource("pd_ends_with")
    var filter = df.filter(df("airport").endsWith("O"))

    if (!keepHandledFilters && !strictPushDown) {
      // term query pick field with multi values
      assertEquals(2, filter.count())
      return
    }

    filter.show
    if (strictPushDown) {
      assertEquals(0, filter.count()) // Strict means specific terms matching, and the terms are lowercased
    } else {
      assertEquals(1, filter.count())
      assertEquals("jan", filter.select("tag").take(1)(0)(0))
    }
  }

  @Test
  def testDataSourcePushDown11Contains() {
    val df = esDataSource("pd_contains")
    val filter = df.filter(df("reason").contains("us"))
    assertEquals(1, filter.count())
    assertEquals("jan", filter.select("tag").take(1)(0)(0))
  }

  @Test
  def testDataSourcePushDown12And() {
    val df = esDataSource("pd_and")
    var filter = df.filter(df("reason").isNotNull.and(df("tag").equalTo("jan")))

    assertEquals(1, filter.count())
    assertEquals("jan", filter.select("tag").take(1)(0)(0))
  }

  @Test
  def testDataSourcePushDown13Not() {
    val df = esDataSource("pd_not")
    val filter = df.filter(!df("reason").isNull)

    assertEquals(1, filter.count())
    assertEquals("jan", filter.select("tag").take(1)(0)(0))
  }

  @Test
  def testDataSourcePushDown14OR() {
    val df = esDataSource("pd_or")
    var filter = df.filter(df("reason").contains("us").or(df("airport").equalTo("OTP")))

    if (strictPushDown) {
      // OTP fails due to strict matching/analyzed
      assertEquals(1, filter.count())
      return
    }

    if (!keepHandledFilters) {
      // term query pick field with multi values
      assertEquals(3, filter.count())
      return
    }

    assertEquals(2, filter.count())
    assertEquals("feb", filter.select("tag").sort("tag").take(1)(0)(0))
  }

  @Test
  def testEsSchemaFromDocsWithDifferentProperties() {
    val table = wrapIndex("sqlvarcol")
    esDataSource(table)

    val index = wrapIndex("spark-test-scala-sql-varcols")
    val (target, _) = makeTargets(index, "data")

    var options = s"""resource '$target' """

    val s = sqc.sql(s"CREATE TEMPORARY TABLE ${wrapTableName(table)}" +
       " USING org.elasticsearch.spark.sql " +
       s" OPTIONS ($options)")

    val allResults = sqc.sql(s"SELECT * FROM ${wrapTableName(table)}")
    assertEquals(3, allResults.count())
    allResults.printSchema()

    val filter = sqc.sql(s"SELECT * FROM ${wrapTableName(table)} WHERE airport = 'OTP'")
    assertEquals(1, filter.count())

    val nullColumns = sqc.sql(s"SELECT reason, airport FROM ${wrapTableName(table)} ORDER BY airport")
    val rows = nullColumns.take(3)
    assertEquals("[null,MUC OTP SFO JFK]", rows(0).toString())
    assertEquals("[null,OTP]", rows(1).toString())
    assertEquals("[business,SFO]", rows(2).toString())
  }

  @Test
  def testJsonLoadAndSavedToEs() {
    val input = sqc.read.json(this.getClass.getResource("/simple.json").toURI().toString())
    println(input.schema.simpleString)

    val index = wrapIndex("spark-test-json-file")
    val (target, docEndpoint) = makeTargets(index, "data")
    input.saveToEs(target, cfg)

    val basic = sqc.read.json(this.getClass.getResource("/basic.json").toURI().toString())
    println(basic.schema.simpleString)
    basic.saveToEs(target, cfg)
  }

  @Test
  def testJsonLoadAndSavedToEsSchema() {
    assumeFalse(readMetadata)
    val input = sqc.read.json(this.getClass.getResource("/multi-level-doc.json").toURI().toString())
    println("JSON schema")
    println(input.schema.treeString)
    println(input.schema)
    val sample = input.take(1)(0).toString()

    val index = wrapIndex("spark-test-json-file-schema")
    val (target, docEndpoint) = makeTargets(index, "data")
    input.saveToEs(target, cfg)

    val dsCfg = collection.mutable.Map(cfg.toSeq: _*) += ("path" -> target)
    val dfLoad = sqc.read.format("org.elasticsearch.spark.sql").options(dsCfg.toMap).load
    println("JSON schema")
    println(input.schema.treeString)
    println("Reading information from Elastic")
    println(dfLoad.schema.treeString)
    val item = dfLoad.take(1)(0)
    println(item.schema)
    println(item.toSeq)
    val nested = item.getStruct(1)
    println(nested.get(0))
    println(nested.get(0).getClass())

    assertEquals(input.schema.treeString, dfLoad.schema.treeString.replaceAll("float", "double"))
    assertEquals(sample, item.toString())
  }

  @Test
  def testTableJoining() {
    val index1Name = wrapIndex("sparksql-test-scala-basic-write")
    val (target1, _) = makeTargets(index1Name, "data")
    val index2Name = wrapIndex("sparksql-test-scala-basic-write-id-mapping")
    val (target2, _) = makeTargets(index2Name, "data")

    val table1 = sqc.read.format("org.elasticsearch.spark.sql").load(target1)
    val table2 = sqc.read.format("org.elasticsearch.spark.sql").load(target2)

    table1.persist(DISK_ONLY)
    table2.persist(DISK_ONLY_2)

    val table1Name = wrapIndex("table1")
    val table2Name = wrapIndex("table2")

    table1.registerTempTable(table1Name)
    table1.registerTempTable(table2Name)

    val join = sqc.sql(s"SELECT t1.name, t2.pictures FROM ${wrapTableName(table1Name)} t1, ${wrapTableName(table2Name)} t2 WHERE t1.id = t2.id")

    println(join.schema.treeString)
    println(join.take(1)(0).schema)
    println(join.take(1)(0)(0))
  }

  @Test
  def testEsDataFrame51WriteToExistingDataSource() {
    // to keep the select static
    assumeFalse(readMetadata)

    val index = wrapIndex("sparksql-test-scala-basic-write")
    val (target, _) = makeTargets(index, "data")
    val table = wrapIndex("table_insert")

    var options = s"resource '$target '"

    val dataFrame = sqc.sql(s"CREATE TEMPORARY TABLE ${wrapTableName(table)} " +
      s"USING org.elasticsearch.spark.sql " +
      s"OPTIONS ($options)");

    val insertRDD = sqc.sql(s"INSERT INTO TABLE ${wrapTableName(table)} SELECT 123456789, 'test-sql', 'http://test-sql.com', '', 12345")
    val df = sqc.table(wrapTableName(table))
    println(df.count)
    assertTrue(df.count > 100)
  }

  @Test
  def testEsDataFrame52OverwriteExistingDataSource() {
    // to keep the select static
    assumeFalse(readMetadata)

    val srcFrame = artistsAsDataFrame

    val index = wrapIndex("sparksql-test-scala-sql-overwrite")
    val (target, docEndpoint) = makeTargets(index, "data")
    srcFrame.saveToEs(target, cfg)

    val table = wrapIndex("table_overwrite")

    var options = s"resource '$target'"

    val dataFrame = sqc.sql(s"CREATE TEMPORARY TABLE ${wrapTableName(table)} " +
      s"USING org.elasticsearch.spark.sql " +
      s"OPTIONS ($options)");

    var df = sqc.table(wrapTableName(table))
    assertTrue(df.count > 1)
    val insertRDD = sqc.sql(s"INSERT OVERWRITE TABLE ${wrapTableName(table)} SELECT 123456789, 'test-sql', 'http://test-sql.com', '', 12345")
    df = sqc.table(wrapTableName(table))
    assertEquals(1, df.count)
  }

  @Test
  def testEsDataFrame52OverwriteExistingDataSourceWithJoinField() {
    // Join added in 6.0.
    EsAssume.versionOnOrAfter(EsMajorVersion.V_6_X, "Join added in 6.0.")

    // using long-form joiner values
    val schema = StructType(Seq(
      StructField("id", StringType, nullable = false),
      StructField("company", StringType, nullable = true),
      StructField("name", StringType, nullable = true),
      StructField("joiner", StructType(Seq(
        StructField("name", StringType, nullable = false),
        StructField("parent", StringType, nullable = true)
      )))
    ))

    val parents = Seq(
      Row("1", "Elastic", null, Row("company", null)),
      Row("2", "Fringe Cafe", null, Row("company", null)),
      Row("3", "WATIcorp", null, Row("company", null))
    )

    val firstChildren = Seq(
      Row("10", null, "kimchy", Row("employee", "1")),
      Row("20", null, "April Ryan", Row("employee", "2")),
      Row("21", null, "Charlie", Row("employee", "2")),
      Row("30", null, "Alvin Peats", Row("employee", "3"))
    )

    val index = wrapIndex("sparksql-test-scala-overwrite-join")
    val typename = "join"
    val (target, docEndpoint) = makeTargets(index, typename)
    RestUtils.delete(index)
    RestUtils.touch(index)
    if (TestUtils.isTypelessVersion(version)) {
      RestUtils.putMapping(index, typename, "data/join/mapping/typeless.json")
    } else {
      RestUtils.putMapping(index, typename, "data/join/mapping/typed.json")
    }

    sqc.createDataFrame(sc.makeRDD(parents ++ firstChildren), schema)
      .write
      .format("es")
      .options(Map(ES_MAPPING_ID -> "id", ES_MAPPING_JOIN -> "joiner"))
      .save(target)

    assertThat(RestUtils.get(docEndpoint + "/10?routing=1"), containsString("kimchy"))
    assertThat(RestUtils.get(docEndpoint + "/10?routing=1"), containsString(""""_routing":"1""""))

    // Overwrite the data using a new dataset:
    val newChildren = Seq(
      Row("110", null, "costinl", Row("employee", "1")),
      Row("111", null, "jbaiera", Row("employee", "1")),
      Row("121", null, "Charlie", Row("employee", "2")),
      Row("130", null, "Damien", Row("employee", "3"))
    )

    sqc.createDataFrame(sc.makeRDD(parents ++ newChildren), schema)
      .write
      .format("es")
      .options(cfg ++ Map(ES_MAPPING_ID -> "id", ES_MAPPING_JOIN -> "joiner"))
      .mode(SaveMode.Overwrite)
      .save(target)

    assertFalse(RestUtils.exists(docEndpoint + "/10?routing=1"))
    assertThat(RestUtils.get(docEndpoint + "/110?routing=1"), containsString("costinl"))
    assertThat(RestUtils.get(docEndpoint + "/110?routing=1"), containsString(""""_routing":"1""""))
  }

  @Test
  def testEsDataFrame53OverwriteExistingDataSourceFromAnotherDataSource() {
    // to keep the select static
    assumeFalse(readMetadata)

    val sourceIndex = wrapIndex("sparksql-test-scala-basic-write")
    val (source, _) = makeTargets(sourceIndex, "data")
    val targetIndex = wrapIndex("sparksql-test-scala-sql-overwrite-from-df")
    val (target, _) = makeTargets(targetIndex, "data")

    val dstFrame = artistsAsDataFrame
    dstFrame.saveToEs(target, cfg)

    val srcTable = wrapIndex("table_overwrite_src")
    val dstTable = wrapIndex("table_overwrite_dst")

    var dstOptions = s"resource '$source'"

    var srcOptions = s"resource '$target'"

    val srcFrame = sqc.sql(s"CREATE TEMPORARY TABLE ${wrapTableName(srcTable)} " +
      s"USING org.elasticsearch.spark.sql " +
      s"OPTIONS ($srcOptions)");

    val dataFrame = sqc.sql(s"CREATE TEMPORARY TABLE ${wrapTableName(dstTable)} " +
      s"USING org.elasticsearch.spark.sql " +
      s"OPTIONS ($dstOptions)");

    val insertRDD = sqc.sql(s"INSERT OVERWRITE TABLE ${wrapTableName(dstTable)} SELECT * FROM ${wrapTableName(srcTable)}")
    val df = sqc.table(wrapTableName(dstTable))
    println(df.count)
    assertTrue(df.count > 100)
  }

  @Test
  def testEsDataFrame60DataSourceSaveModeError() {
    val srcFrame = sqc.read.json(this.getClass.getResource("/small-sample.json").toURI().toString())
    val index = wrapIndex("sparksql-test-savemode_error")
    val (target, _) = makeTargets(index, "data")
    val table = wrapIndex("save_mode_error")

    srcFrame.write.format("org.elasticsearch.spark.sql").mode(SaveMode.ErrorIfExists).save(target)
    try {
      srcFrame.write.format("org.elasticsearch.spark.sql").mode(SaveMode.ErrorIfExists).save(target)
      fail()
    } catch {
      case _: Throwable => // swallow
    }
  }

  @Test
  def testEsDataFrame60DataSourceSaveModeAppend() {
    val srcFrame = sqc.read.json(this.getClass.getResource("/small-sample.json").toURI().toString())
    srcFrame.printSchema()
    val index = wrapIndex("sparksql-test-savemode_append")
    val (target, _) = makeTargets(index, "data")
    val table = wrapIndex("save_mode_append")

    srcFrame.write.format("org.elasticsearch.spark.sql").mode(SaveMode.Append).save(target)
    val df = EsSparkSQL.esDF(sqc, target)

    assertEquals(3, df.count())
    srcFrame.write.format("org.elasticsearch.spark.sql").mode(SaveMode.Append).save(target)
    assertEquals(6, df.count())
  }

  @Test
  def testEsDataFrame60DataSourceSaveModeOverwrite() {
    val srcFrame = sqc.read.json(this.getClass.getResource("/small-sample.json").toURI().toString())
    val index = wrapIndex("sparksql-test-savemode_overwrite")
    val (target, _) = makeTargets(index, "data")

    srcFrame.write.format("org.elasticsearch.spark.sql").mode(SaveMode.Overwrite).save(target)
    val df = EsSparkSQL.esDF(sqc, target)

    assertEquals(3, df.count())
    srcFrame.write.format("org.elasticsearch.spark.sql").mode(SaveMode.Overwrite).save(target)
    assertEquals(3, df.count())
  }

  @Test
  def testEsDataFrame60DataSourceSaveModeOverwriteWithID() {
    val srcFrame = sqc.read.json(this.getClass.getResource("/small-sample.json").toURI().toString())
    val index = wrapIndex("sparksql-test-savemode_overwrite_id")
    val (target, docEndpoint) = makeTargets(index, "data")

    srcFrame.write.format("org.elasticsearch.spark.sql").mode(SaveMode.Overwrite).option("es.mapping.id", "number").save(target)
    val df = EsSparkSQL.esDF(sqc, target)

    assertEquals(3, df.count())
    srcFrame.write.format("org.elasticsearch.spark.sql").mode(SaveMode.Overwrite).option("es.mapping.id", "number").save(target)
    assertEquals(3, df.count())
  }

  @Test
  def testEsDataFrame60DataSourceSaveModeIgnore() {
    val srcFrame = sqc.read.json(this.getClass.getResource("/small-sample.json").toURI().toString())
    val index = wrapIndex("sparksql-test-savemode_ignore")
    val (target, _) = makeTargets(index, "data")
    val table = wrapIndex("save_mode_ignore")

    srcFrame.write.format("org.elasticsearch.spark.sql").mode(SaveMode.Ignore).save(target)
    val df = EsSparkSQL.esDF(sqc, target)

    assertEquals(3, df.count())
    // should not go through
    artistsAsDataFrame.write.format("org.elasticsearch.spark.sql").mode(SaveMode.Ignore).save(target)
    // if it does, this will likely throw an error
    assertEquals(3, df.count())
  }
  
  @Test
  def testArrayWithNestedObject() {
    val json = """{"0ey" : "val", "another-array": [{ "item" : 1, "key": { "key_a":"val_a", "key_b":"val_b" } }, { "item" : 2, "key": { "key_a":"val_c","key_b":"val_d" } } ]}"""
    val index = wrapIndex("sparksql-test-array-with-nested-object")
    val (target, _) = makeTargets(index, "data")
    sc.makeRDD(Seq(json)).saveJsonToEs(target)
    val df = sqc.read.format("es").option(ES_READ_FIELD_AS_ARRAY_INCLUDE, "another-array").load(target)

    df.printSchema()
    assertEquals("array", df.schema("another-array").dataType.typeName)
    val array = df.schema("another-array").dataType
    val key = array.asInstanceOf[ArrayType].elementType.asInstanceOf[StructType]("key")
    assertEquals("struct", key.dataType.typeName)
    
    val head = df.head
    println(head)
    val ky = head.getString(0)
    assertEquals("val", ky)
    // array
    val arr = head.getSeq[Row](1)
 
    val one = arr(0)
    assertEquals(1, one.getLong(0))
    val nestedOne = one.getStruct(1)
    assertEquals("val_a", nestedOne.getString(0))
    assertEquals("val_b", nestedOne.getString(1))
    
    val two = arr(1)
    assertEquals(2, two.getLong(0))
    val nestedTwo = two.getStruct(1)
    assertEquals("val_c", nestedTwo.getString(0))
    assertEquals("val_d", nestedTwo.getString(1))
  }


  @Test
  def testNestedEmptyArray() {
    val json = """{"foo" : 5, "nested": { "bar" : [], "what": "now" } }"""
    val index = wrapIndex("sparksql-test-empty-nested-array")
    val (target, _) = makeTargets(index, "data")
    sc.makeRDD(Seq(json)).saveJsonToEs(target)
    val df = sqc.read.format("es").load(target)
    
    assertEquals("long", df.schema("foo").dataType.typeName)
    assertEquals("struct", df.schema("nested").dataType.typeName)
    val struct = df.schema("nested").dataType.asInstanceOf[StructType]
    assertTrue(struct.fieldNames.contains("what"))
    assertEquals("string", struct("what").dataType.typeName)
        
    val head = df.head
    assertEquals(5l, head(0))
    assertEquals("now", head.getStruct(1)(0))
  }

  @Test
  def testDoubleNestedArray() {
    val json = """{"foo" : [5,6], "nested": { "bar" : [{"date":"2015-01-01", "scores":[1,2]},{"date":"2015-01-01", "scores":[3,4]}], "what": "now" } }"""
    val index = wrapIndex("sparksql-test-double-nested-array")
    val (target, docEndpoint) = makeTargets(index, "data")
    sc.makeRDD(Seq(json)).saveJsonToEs(target)
    val df = sqc.read.format("es").option(ES_READ_FIELD_AS_ARRAY_INCLUDE, "nested.bar,foo,nested.bar.scores").load(target)

    assertEquals("array", df.schema("foo").dataType.typeName)
    val bar = df.schema("nested").dataType.asInstanceOf[StructType]("bar")
    assertEquals("array", bar.dataType.typeName)
    val scores = bar.dataType.asInstanceOf[ArrayType].elementType.asInstanceOf[StructType]("scores")
    assertEquals("array", scores.dataType.typeName)
    
    val head = df.head
    val foo = head.getSeq[Long](0)
    assertEquals(5, foo(0))
    assertEquals(6, foo(1))
    // nested
    val nested = head.getStruct(1)
    assertEquals("now", nested.getString(1))
    val nestedDate = nested.getSeq[Row](0)
    val nestedScores = nestedDate(0).getSeq[Long](1)
    assertEquals(2l, nestedScores(1))
  }

  //@Test
  def testArrayExcludes() {
    val json = """{"foo" : 6, "nested": { "bar" : [{"date":"2015-01-01", "scores":[1,2]},{"date":"2015-01-01", "scores":[3,4]}], "what": "now" } }"""
    val index = wrapIndex("sparksql-test-nested-array-exclude")
    val (target, docEndpoint) = makeTargets(index, "data")
    sc.makeRDD(Seq(json)).saveJsonToEs(target)
    val df = sqc.read.format("es").option(ES_READ_FIELD_EXCLUDE, "nested.bar").load(target)

    assertEquals("long", df.schema("foo").dataType.typeName)
    assertEquals("struct", df.schema("nested").dataType.typeName)
    val struct = df.schema("nested").dataType.asInstanceOf[StructType]
    assertTrue(struct.fieldNames.contains("what"))
    assertEquals("string", struct("what").dataType.typeName)

    df.printSchema()
    val first = df.first
    println(first)
    println(first.getStruct(1))
    assertEquals(6, first.getLong(0))
    assertEquals("now", first.getStruct(1).getString(0))
  }

  @Test
  def testMultiDepthArray() {
    val json = """{"rect":{"type":"multipoint","coordinates":[[ [50,32],[69,32],[69,50],[50,50],[50,32] ]]}}"""
    val index = wrapIndex("sparksql-test-geo")
    val (target, _) = makeTargets(index, "data")
    sc.makeRDD(Seq(json)).saveJsonToEs(target)
    val df = sqc.read.format("es").option(ES_READ_FIELD_AS_ARRAY_INCLUDE, "rect.coordinates:2").load(target)
    
    val coords = df.schema("rect").dataType.asInstanceOf[StructType]("coordinates")
    assertEquals("array", coords.dataType.typeName)
    val nested = coords.dataType.asInstanceOf[ArrayType].elementType
    assertEquals("array", nested.typeName)
    assertEquals("long", nested.asInstanceOf[ArrayType].elementType.typeName)

    val first = df.first
    val vals = first.getStruct(0).getSeq[Seq[Seq[Long]]](0)(0)(0)
    assertEquals(50, vals(0))
    assertEquals(32, vals(1))
  }

  @Test
  def testJoinField(): Unit = {
    // Join added in 6.0.
    // TODO: Available in 5.6, but we only track major version ids in the connector.
    EsAssume.versionOnOrAfter(EsMajorVersion.V_6_X, "Join added in 6.0.")

    // test mix of short-form and long-form joiner values
    val company1 = Map("id" -> "1", "company" -> "Elastic", "joiner" -> "company")
    val company2 = Map("id" -> "2", "company" -> "Fringe Cafe", "joiner" -> Map("name" -> "company"))
    val company3 = Map("id" -> "3", "company" -> "WATIcorp", "joiner" -> Map("name" -> "company"))

    val employee1 = Map("id" -> "10", "name" -> "kimchy", "joiner" -> Map("name" -> "employee", "parent" -> "1"))
    val employee2 = Map("id" -> "20", "name" -> "April Ryan", "joiner" -> Map("name" -> "employee", "parent" -> "2"))
    val employee3 = Map("id" -> "21", "name" -> "Charlie", "joiner" -> Map("name" -> "employee", "parent" -> "2"))
    val employee4 = Map("id" -> "30", "name" -> "Alvin Peats", "joiner" -> Map("name" -> "employee", "parent" -> "3"))

    val parents = Seq(company1, company2, company3)
    val children = Seq(employee1, employee2, employee3, employee4)
    val docs = parents ++ children

    {
      val index = wrapIndex("sparksql-test-scala-write-join-separate")
      val typename = "join"
      val (target, docEndpoint) = makeTargets(index, typename)
      if (TestUtils.isTypelessVersion(version)) {
        RestUtils.putMapping(index, typename, "data/join/mapping/typeless.json")
      } else {
        RestUtils.putMapping(index, typename, "data/join/mapping/typed.json")
      }

      sc.makeRDD(parents).saveToEs(target, Map(ES_MAPPING_ID -> "id", ES_MAPPING_JOIN -> "joiner"))
      sc.makeRDD(children).saveToEs(target, Map(ES_MAPPING_ID -> "id", ES_MAPPING_JOIN -> "joiner"))

      assertThat(RestUtils.get(docEndpoint + "/10?routing=1"), containsString("kimchy"))
      assertThat(RestUtils.get(docEndpoint + "/10?routing=1"), containsString(""""_routing":"1""""))

      val df = sqc.read.format("es").load(target)
      val data = df.where(df("id").equalTo("1").or(df("id").equalTo("10"))).sort(df("id")).collect()

      {
        val record1 = data(0)
        assertNotNull(record1.getStruct(record1.fieldIndex("joiner")))
        val joiner = record1.getStruct(record1.fieldIndex("joiner"))
        assertNotNull(joiner.getString(joiner.fieldIndex("name")))
      }

      {
        val record10 = data(1)
        assertNotNull(record10.getStruct(record10.fieldIndex("joiner")))
        val joiner = record10.getStruct(record10.fieldIndex("joiner"))
        assertNotNull(joiner.getString(joiner.fieldIndex("name")))
        assertNotNull(joiner.getString(joiner.fieldIndex("parent")))
      }

    }
    {
      val index = wrapIndex("sparksql-test-scala-write-join-combined")
      val typename = "join"
      val (target, docEndpoint) = makeTargets(index, typename)
      if (TestUtils.isTypelessVersion(version)) {
        RestUtils.putMapping(index, typename, "data/join/mapping/typeless.json")
      } else {
        RestUtils.putMapping(index, typename, "data/join/mapping/typed.json")
      }

      sc.makeRDD(docs).saveToEs(target, Map(ES_MAPPING_ID -> "id", ES_MAPPING_JOIN -> "joiner"))

      assertThat(RestUtils.get(docEndpoint + "/10?routing=1"), containsString("kimchy"))
      assertThat(RestUtils.get(docEndpoint + "/10?routing=1"), containsString(""""_routing":"1""""))

      val df = sqc.read.format("es").load(target)
      val data = df.where(df("id").equalTo("1").or(df("id").equalTo("10"))).sort(df("id")).collect()

      {
        val record1 = data(0)
        assertNotNull(record1.getStruct(record1.fieldIndex("joiner")))
        val joiner = record1.getStruct(record1.fieldIndex("joiner"))
        assertNotNull(joiner.getString(joiner.fieldIndex("name")))
      }

      {
        val record10 = data(1)
        assertNotNull(record10.getStruct(record10.fieldIndex("joiner")))
        val joiner = record10.getStruct(record10.fieldIndex("joiner"))
        assertNotNull(joiner.getString(joiner.fieldIndex("name")))
        assertNotNull(joiner.getString(joiner.fieldIndex("parent")))
      }
    }
  }

  @Test
  def testGeoPointAsLatLonString() {
    val mapping = wrapMapping("data", s"""{
    |    "properties": {
    |      "name": {
    |        "type": "$keyword"
    |      },
    |      "location": {
    |        "type": "geo_point"
    |      }
    |    }
    |  }
    """.stripMargin)
// Applies in ES 2.x           
//    |          "fielddata" : {
//    |            "format" : "compressed",
//    |
//    |          }

    
    val index = wrapIndex("sparksql-test-geopoint-latlonstring-geopoint")
    val typed = "data"
    val (target, _) = makeTargets(index, typed)
    RestUtils.touch(index)
    RestUtils.putMapping(index, typed, mapping.getBytes(StringUtils.UTF_8))

    val latLonString = """{ "name" : "Chipotle Mexican Grill", "location": "40.715, -74.011" }""".stripMargin
    sc.makeRDD(Seq(latLonString)).saveJsonToEs(target)
    
    RestUtils.refresh(index)
    
    val df = sqc.read.format("es").load(index)
 
    val dataType = df.schema("location").dataType
    assertEquals("string", dataType.typeName)

    val head = df.head()
    assertThat(head.getString(0), containsString("715, "))
    assertThat(head.getString(1), containsString("Chipotle"))
  }
  
  @Test
  def testGeoPointAsGeoHashString() {
    val mapping = wrapMapping("data", s"""{
    |      "properties": {
    |        "name": {
    |          "type": "$keyword"
    |        },
    |        "location": {
    |          "type": "geo_point"
    |        }
    |      }
    |  }
    """.stripMargin)

    val index = wrapIndex("sparksql-test-geopoint-geohash-geopoint")
    val typed = "data"
    val (target, docEndpoint) = makeTargets(index, typed)
    RestUtils.touch(index)
    RestUtils.putMapping(index, typed, mapping.getBytes(StringUtils.UTF_8))

    val geohash = """{ "name": "Red Pepper Restaurant", "location": "9qh0kemfy5k3" }""".stripMargin
    sc.makeRDD(Seq(geohash)).saveJsonToEs(target)
    
    RestUtils.refresh(index)
    
    val df = sqc.read.format("es").load(index)
 
    val dataType = df.schema("location").dataType
    assertEquals("string", dataType.typeName)

    val head = df.head()
    assertThat(head.getString(0), containsString("9qh0"))
    assertThat(head.getString(1), containsString("Pepper"))
  }
    
  @Test
  def testGeoPointAsArrayOfDoubles() {
    val mapping = wrapMapping("data", s"""{
    |      "properties": {
    |        "name": {
    |          "type": "$keyword"
    |        },
    |        "location": {
    |          "type": "geo_point"
    |        }
    |      }
    |  }
    """.stripMargin)

    val index = wrapIndex("sparksql-test-geopoint-array-geopoint")
    val typed = "data"
    val (target, _) = makeTargets(index, typed)
    RestUtils.touch(index)
    RestUtils.putMapping(index, typed, mapping.getBytes(StringUtils.UTF_8))

    val arrayOfDoubles = """{ "name": "Mini Munchies Pizza", "location": [ -73.983, 40.719 ]}""".stripMargin
    sc.makeRDD(Seq(arrayOfDoubles)).saveJsonToEs(target)
    
    RestUtils.refresh(index)
    
    val df = sqc.read.format("es").load(index)

    val dataType = df.schema("location").dataType
    assertEquals("array", dataType.typeName)
    val array = dataType.asInstanceOf[ArrayType]
    assertEquals(DoubleType, array.elementType)
   
    val head = df.head()
    println(head(0))
    assertThat(head.getString(1), containsString("Mini"))
  }

  @Test
  def testGeoPointAsObject() {
    val mapping = wrapMapping("data", s"""{
    |      "properties": {
    |        "name": {
    |          "type": "$keyword"
    |        },
    |        "location": {
    |          "type": "geo_point"
    |        }
    |      }
    |  }
    """.stripMargin)

    val index = wrapIndex("sparksql-test-geopoint-object-geopoint")
    val typed = "data"
    val (target, _) = makeTargets(index, typed)
    RestUtils.touch(index)
    RestUtils.putMapping(index, typed, mapping.getBytes(StringUtils.UTF_8))

    val lonLatObject = """{ "name" : "Pala Pizza","location": {"lat":40.722, "lon":-73.989} }""".stripMargin
    sc.makeRDD(Seq(lonLatObject)).saveJsonToEs(target)
    
    RestUtils.refresh(index)
    
    val df = sqc.read.format("es").load(index)
    
    val dataType = df.schema("location").dataType
    assertEquals("struct", dataType.typeName)
    val struct = dataType.asInstanceOf[StructType]
    assertTrue(struct.fieldNames.contains("lon"))
    assertTrue(struct.fieldNames.contains("lat"))
    assertEquals("double", struct("lon").dataType.simpleString)
    assertEquals("double", struct("lat").dataType.simpleString)
    
    val head = df.head()
    println(head)
    val obj = head.getStruct(0)
    assertThat(obj.getDouble(0), is(40.722d))
    assertThat(obj.getDouble(1), is(-73.989d))
    
    assertThat(head.getString(1), containsString("Pizza"))
  }

  @Test
  def testGeoShapePoint() {
    val mapping = wrapMapping("data", s"""{
    |      "properties": {
    |        "name": {
    |          "type": "$keyword"
    |        },
    |        "location": {
    |          "type": "geo_shape"
    |        }
    |      }
    |  }
    """.stripMargin)

    val index = wrapIndex("sparksql-test-geoshape-point-geoshape")
    val typed = "data"
    val (target, _) = makeTargets(index, typed)
    RestUtils.touch(index)
    RestUtils.putMapping(index, typed, mapping.getBytes(StringUtils.UTF_8))

    val point = """{"name":"point","location":{ "type" : "point", "coordinates": [100.0, 0.0] }}""".stripMargin

    sc.makeRDD(Seq(point)).saveJsonToEs(target)
    val df = sqc.read.format("es").load(index)
 
    println(df.schema.treeString)
 
    val dataType = df.schema("location").dataType
    assertEquals("struct", dataType.typeName)

    val struct = dataType.asInstanceOf[StructType]
    assertTrue(struct.fieldNames.contains("type"))
    var coords = struct("coordinates").dataType
    assertEquals("array", coords.typeName)
    coords = coords.asInstanceOf[ArrayType].elementType
    assertEquals("double", coords.typeName)

    val head = df.head()
    val obj = head.getStruct(0)
    assertThat(obj.getString(0), is("point"))
    val array = obj.getSeq[Double](1)
    assertThat(array(0), is(100.0d))
    assertThat(array(1), is(0.0d))
  }

  @Test
  def testGeoShapeLine() {
    val mapping = wrapMapping("data", s"""{
    |      "properties": {
    |        "name": {
    |          "type": "$keyword"
    |        },
    |        "location": {
    |          "type": "geo_shape"
    |        }
    |      }
    |  }
    """.stripMargin)

    val index = wrapIndex("sparksql-test-geoshape-linestring-geoshape")
    val typed = "data"
    val (target, _) = makeTargets(index, typed)
    RestUtils.touch(index)
    RestUtils.putMapping(index, typed, mapping.getBytes(StringUtils.UTF_8))

    val line = """{"name":"line","location":{ "type": "linestring", "coordinates": [[-77.03, 38.89], [-77.00, 38.88]]} }""".stripMargin
      
    sc.makeRDD(Seq(line)).saveJsonToEs(target)
    val df = sqc.read.format("es").load(index)
 
    val dataType = df.schema("location").dataType
    assertEquals("struct", dataType.typeName)

    val struct = dataType.asInstanceOf[StructType]
    assertTrue(struct.fieldNames.contains("type"))
    var coords = struct("coordinates").dataType
    assertEquals("array", coords.typeName)
    coords = coords.asInstanceOf[ArrayType].elementType
    assertEquals("array", coords.typeName)
    assertEquals("double", coords.asInstanceOf[ArrayType].elementType.typeName)

    val head = df.head()
    val obj = head.getStruct(0)
    assertThat(obj.getString(0), is("linestring"))
    val array = obj.getSeq[Seq[Double]](1)
    assertThat(array(0)(0), is(-77.03d))
    assertThat(array(0)(1), is(38.89d))
  }

  @Test
  def testGeoShapePolygon() {
    val mapping = wrapMapping("data", s"""{
    |      "properties": {
    |        "name": {
    |          "type": "$keyword"
    |        },
    |        "location": {
    |          "type": "geo_shape"
    |        }
    |      }
    |  }
    """.stripMargin)

    val index = wrapIndex("sparksql-test-geoshape-poly-geoshape")
    val typed = "data"
    val (target, docEndpoint) = makeTargets(index, typed)
    RestUtils.touch(index)
    RestUtils.putMapping(index, typed, mapping.getBytes(StringUtils.UTF_8))

    val polygon = """{"name":"polygon","location":{ "type" : "Polygon", "coordinates": [[ [100.0, 0.0], [101.0, 0.0], [101.0, 1.0], [100.0, 1.0], [100.0, 0.0] ]], "crs":null, "foo":"bar" }}""".stripMargin
      
    sc.makeRDD(Seq(polygon)).saveJsonToEs(target)
    val df = sqc.read.format("es").load(index)
 
    val dataType = df.schema("location").dataType
    assertEquals("struct", dataType.typeName)

    val struct = dataType.asInstanceOf[StructType]
    assertTrue(struct.fieldNames.contains("type"))
    var coords = struct("coordinates").dataType
    // level 1
    assertEquals("array", coords.typeName)
    coords = coords.asInstanceOf[ArrayType].elementType
    // level 2
    assertEquals("array", coords.typeName)
    coords = coords.asInstanceOf[ArrayType].elementType
    // level 3
    assertEquals("double", coords.asInstanceOf[ArrayType].elementType.typeName)

    val head = df.head()
    val obj = head.getStruct(0)
    assertThat(obj.getString(0), is("Polygon"))
    val array = obj.getSeq[Seq[Seq[Double]]](1)
    assertThat(array(0)(0)(0), is(100.0d))
    assertThat(array(0)(0)(1), is(0.0d))
  }

  @Test
  def testGeoShapePointMultiPoint() {
    val mapping = wrapMapping("data", s"""{
    |      "properties": {
    |        "name": {
    |          "type": "$keyword"
    |        },
    |        "location": {
    |          "type": "geo_shape"
    |        }
    |      }
    |  }
    """.stripMargin)

    val index = wrapIndex("sparksql-test-geoshape-multipoint-geoshape")
    val typed = "data"
    val (target, _) = makeTargets(index, typed)
    RestUtils.touch(index)
    RestUtils.putMapping(index, typed, mapping.getBytes(StringUtils.UTF_8))

    val multipoint = """{"name":"multipoint","location":{ "type" : "multipoint", "coordinates": [ [100.0, 0.0], [101.0, 0.0] ] }}""".stripMargin
      
    sc.makeRDD(Seq(multipoint)).saveJsonToEs(target)
    val df = sqc.read.format("es").load(index)
 
    println(df.schema.treeString)
 
    val dataType = df.schema("location").dataType
    assertEquals("struct", dataType.typeName)

    val struct = dataType.asInstanceOf[StructType]
    assertTrue(struct.fieldNames.contains("type"))
    var coords = struct("coordinates").dataType
    assertEquals("array", coords.typeName)
    coords = coords.asInstanceOf[ArrayType].elementType
    assertEquals("array", coords.typeName)
    assertEquals("double", coords.asInstanceOf[ArrayType].elementType.typeName)
    
    val head = df.head()
    val obj = head.getStruct(0)
    assertThat(obj.getString(0), is("multipoint"))
    val array = obj.getSeq[Seq[Double]](1)
    assertThat(array(0)(0), is(100.0d))
    assertThat(array(0)(1), is(0.0d))
  }

  @Test
  def testGeoShapeMultiLine() {
    val mapping = wrapMapping("data", s"""{
    |      "properties": {
    |        "name": {
    |          "type": "$keyword"
    |        },
    |        "location": {
    |          "type": "geo_shape"
    |        }
    |      }
    |  }
    """.stripMargin)

    val index = wrapIndex("sparksql-test-geoshape-multiline-geoshape")
    val typed = "data"
    val (target, docEndpoint) = makeTargets(index, typed)
    RestUtils.touch(index)
    RestUtils.putMapping(index, typed, mapping.getBytes(StringUtils.UTF_8))

    val multiline = """{"name":"multi-line","location":{ "type": "multilinestring", "coordinates":[ [[-77.0, 38.8], [-78.0, 38.8]], [[100.0, 0.0], [101.0, 1.0]] ]} }""".stripMargin
      
    sc.makeRDD(Seq(multiline)).saveJsonToEs(target)
    val df = sqc.read.format("es").load(index)
 
    println(df.schema.treeString)
 
    val dataType = df.schema("location").dataType
    assertEquals("struct", dataType.typeName)

    val struct = dataType.asInstanceOf[StructType]
    assertTrue(struct.fieldNames.contains("type"))
    var coords = struct("coordinates").dataType
    // level 1
    assertEquals("array", coords.typeName)
    coords = coords.asInstanceOf[ArrayType].elementType
    // level 2
    assertEquals("array", coords.typeName)
    coords = coords.asInstanceOf[ArrayType].elementType
    // level 3
    assertEquals("double", coords.asInstanceOf[ArrayType].elementType.typeName)

    val head = df.head()
    val obj = head.getStruct(0)
    assertThat(obj.getString(0), is("multilinestring"))
    val array = obj.getSeq[Seq[Seq[Double]]](1)
    assertThat(array(0)(0)(0), is(-77.0d))
    assertThat(array(0)(0)(1), is(38.8d))
  }
  
  @Test
  def testGeoShapeMultiPolygon() {
    val mapping = wrapMapping("data", s"""{
    |      "properties": {
    |        "name": {
    |          "type": "$keyword"
    |        },
    |        "location": {
    |          "type": "geo_shape"
    |        }
    |      }
    |  }
    """.stripMargin)

    val index = wrapIndex("sparksql-test-geoshape-multi-poly-geoshape")
    val typed = "data"
    val (target, _) = makeTargets(index, typed)
    RestUtils.touch(index)
    RestUtils.putMapping(index, typed, mapping.getBytes(StringUtils.UTF_8))

    val multipoly = """{"name":"multi-poly","location":{ "type" : "multipolygon", "coordinates": [ [[[100.0, 0.0], [101.0, 0.0], [101.0, 1.0], [100.0, 0.0] ]], [[[103.0, 0.0], [104.0, 0.0], [104.0, 1.0], [103.0, 0.0] ]] ]}}""".stripMargin
      
    sc.makeRDD(Seq(multipoly)).saveJsonToEs(target)
    val df = sqc.read.format("es").load(index)
 
    println(df.schema.treeString)
 
    val dataType = df.schema("location").dataType
    assertEquals("struct", dataType.typeName)

    val struct = dataType.asInstanceOf[StructType]
    assertTrue(struct.fieldNames.contains("type"))
    var coords = struct("coordinates").dataType
    // level 1
    assertEquals("array", coords.typeName)
    coords = coords.asInstanceOf[ArrayType].elementType
    // level 2
    assertEquals("array", coords.typeName)
    coords = coords.asInstanceOf[ArrayType].elementType
    // level 3
    assertEquals("array", coords.typeName)
    coords = coords.asInstanceOf[ArrayType].elementType
    // level 4
    assertEquals("double", coords.asInstanceOf[ArrayType].elementType.typeName)

    val head = df.head()
    val obj = head.getStruct(0)
    assertThat(obj.getString(0), is("multipolygon"))
    val array = obj.getSeq[Seq[Seq[Seq[Double]]]](1)
    assertThat(array(0)(0)(0)(0), is(100.0d))
    assertThat(array(0)(0)(0)(1), is(0.0d))
  }
          
  @Test
  def testGeoShapeEnvelope() {
    val mapping = wrapMapping("data", s"""{
    |      "properties": {
    |        "name": {
    |          "type": "$keyword"
    |        },
    |        "location": {
    |          "type": "geo_shape"
    |        }
    |      }
    |  }
    """.stripMargin)

    val index = wrapIndex("sparksql-test-geoshape-envelope-geoshape")
    val typed = "data"
    val (target, _) = makeTargets(index, typed)
    RestUtils.touch(index)
    RestUtils.putMapping(index, typed, mapping.getBytes(StringUtils.UTF_8))

    val envelope = """{"name":"envelope","location":{ "type" : "envelope", "coordinates": [[-45.0, 45.0], [45.0, -45.0] ] }}""".stripMargin
      
    sc.makeRDD(Seq(envelope)).saveJsonToEs(target)
    val df = sqc.read.format("es").load(index)
 
    val dataType = df.schema("location").dataType
    assertEquals("struct", dataType.typeName)

    val struct = dataType.asInstanceOf[StructType]
    assertTrue(struct.fieldNames.contains("type"))
    var coords = struct("coordinates").dataType
    assertEquals("array", coords.typeName)
    coords = coords.asInstanceOf[ArrayType].elementType
    assertEquals("array", coords.typeName)
    assertEquals("double", coords.asInstanceOf[ArrayType].elementType.typeName)

    val head = df.head()
    val obj = head.getStruct(0)
    assertThat(obj.getString(0), is("envelope"))
    val array = obj.getSeq[Seq[Double]](1)
    assertThat(array(0)(0), is(-45.0d))
    assertThat(array(0)(1), is(45.0d))
  }
  
  @Test
  def testGeoShapeCircle() {
    EsAssume.versionOnOrBefore(EsMajorVersion.V_5_X, "circle geo shape is removed in later 6.6+ versions")
    val mapping = s"""{ "data": {
    |      "properties": {
    |        "name": {
    |          "type": "$keyword"
    |        },
    |        "location": {
    |          "type": "geo_shape"
    |        }
    |      }
    |    }
    |  }
    """.stripMargin

    val index = wrapIndex("sparksql-test-geoshape-circle-geoshape")
    val typed = "data"
    val indexAndType = s"$index/$typed"
    RestUtils.touch(index)
    RestUtils.putMapping(index, typed, mapping.getBytes(StringUtils.UTF_8))

    val circle = """{"name":"circle", "location": {"type":"circle", "coordinates":[ -45.0, 45.0], "radius":"100m"} }""".stripMargin

    sc.makeRDD(Seq(circle)).saveJsonToEs(indexAndType)
    val df = sqc.read.format("es").load(index)

    val dataType = df.schema("location").dataType
    assertEquals("struct", dataType.typeName)

    val struct = dataType.asInstanceOf[StructType]
    assertTrue(struct.fieldNames.contains("type"))
    assertTrue(struct.fieldNames.contains("radius"))
    val coords = struct("coordinates").dataType
    assertEquals("array", coords.typeName)
    assertEquals("double", coords.asInstanceOf[ArrayType].elementType.typeName)

    val head = df.head()
    val obj = head.getStruct(0)
    assertThat(obj.getString(0), is("circle"))
    val array = obj.getSeq[Double](1)
    assertThat(array(0), is(-45.0d))
    assertThat(array(1), is(45.0d))
    assertThat(obj.getString(2), is("100m"))
  }

  @Test
  def testNested() {
    val mapping = wrapMapping("data", s"""{
    |      "properties": {
    |        "name": { "type": "$keyword" },
    |        "employees": {
    |          "type": "nested",
    |          "properties": {
    |            "name": {"type": "$keyword"},
    |            "salary": {"type": "long"}
    |          }
    |        }
    |      }
    |  }
    """.stripMargin)

    val index = wrapIndex("sparksql-test-nested-simple-nested")
    val typed = "data"
    val (target, _) = makeTargets(index, typed)
    RestUtils.touch(index)
    RestUtils.putMapping(index, typed, mapping.getBytes(StringUtils.UTF_8))

    val data = """{"name":"nested-simple","employees":[{"name":"anne","salary":6},{"name":"bob","salary":100}, {"name":"charlie","salary":15}] }""".stripMargin
      
    sc.makeRDD(Seq(data)).saveJsonToEs(target)
    val df = sqc.read.format("es").load(index)

    println(df.schema.treeString)
    
    val dataType = df.schema("employees").dataType
    assertEquals("array", dataType.typeName)
    val array = dataType.asInstanceOf[ArrayType]
    assertEquals("struct", array.elementType.typeName)
    val struct = array.elementType.asInstanceOf[StructType]
    assertEquals("string", struct("name").dataType.typeName)
    assertEquals("long", struct("salary").dataType.typeName)

    val head = df.head()
    val nested = head.getSeq[Row](0);
    assertThat(nested.size, is(3))
    assertEquals(nested(0).getString(0), "anne")
    assertEquals(nested(0).getLong(1), 6)
  }

  
  @Test
  def testMultiIndexes() {
    // add some data
    val jsonDoc = """{"artist" : "buckethead", "album": "mirror realms" }"""
    val index1 = wrapIndex("sparksql-multi-index-1")
    val (target1, _) = makeTargets(index1, "data")
    val index2 = wrapIndex("sparksql-multi-index-2")
    val (target2, _) = makeTargets(index2, "data")
    sc.makeRDD(Seq(jsonDoc)).saveJsonToEs(target1)
    sc.makeRDD(Seq(jsonDoc)).saveJsonToEs(target2)
    RestUtils.refresh(wrapIndex("sparksql-multi-index-1"))
    RestUtils.refresh(wrapIndex("sparksql-multi-index-2"))
    val multiIndex = wrapIndex("sparksql-multi-index-1,") + index2
    val df = sqc.read.format("es").load(multiIndex)
    df.show
    println(df.selectExpr("count(*)").show(5))
    assertEquals(2, df.count())
  }

  @Test
  def testArraysAndNulls() {
    val index = wrapIndex("sparksql-test-arrays-and-nulls")
    val typed = "data"
    val (target, docPath) = makeTargets(index, typed)
    RestUtils.touch(index)
    val document1 = """{ "id": 1, "status_code" : [123]}""".stripMargin
    val document2 = """{ "id" : 2, "status_code" : []}""".stripMargin
    val document3 = """{ "id" : 3, "status_code" : null}""".stripMargin
    sc.makeRDD(Seq(document1, document2, document3)).saveJsonToEs(target)
    RestUtils.refresh(index)
    val df = sqc.read.format("es").option("es.read.field.as.array.include","status_code").load(index)
      .select("id", "status_code")
    var result = df.where("id = 1").first().getList(1)
    assertEquals(123, result.get(0))
    result = df.where("id = 2").first().getList(1)
    assertTrue(result.isEmpty)
    assertTrue(df.where("id = 3").first().isNullAt(1))
  }

  @Test
  def testReadFieldInclude(): Unit = {
    val data = Seq(
      Row(Row(List(Row("hello","2"), Row("world","1"))))
    )
    val rdd: RDD[Row] = sc.parallelize(data)
    val schema = new StructType()
      .add("features", new StructType()
        .add("hashtags", new ArrayType(new StructType()
          .add("text", StringType)
          .add("count", StringType), true)))

    val inputDf = sqc.createDataFrame(rdd, schema)
    inputDf.write
      .format("org.elasticsearch.spark.sql")
      .save("read_field_include_test")
    val reader = sqc.read.format("org.elasticsearch.spark.sql").option("es.read.field.as.array.include","features.hashtags")

    // No "es.read.field.include", so everything is included:
    var df = reader.load("read_field_include_test")
    var result = df.select("features.hashtags").first().getAs[IndexedSeq[Row]](0)
    assertEquals(2, result(0).size)
    assertEquals("hello", result(0).getAs("text"))
    assertEquals("2", result(0).getAs("count"))

    // "es.read.field.include" has trailing wildcard, so everything included:
    df = reader.option("es.read.field.include","features.hashtags.*").load("read_field_include_test")
    result = df.select("features.hashtags").first().getAs[IndexedSeq[Row]](0)
    assertEquals(2, result(0).size)
    assertEquals("hello", result(0).getAs("text"))
    assertEquals("2", result(0).getAs("count"))

    // "es.read.field.include" includes text but not count
    df = reader.option("es.read.field.include","features.hashtags.text").load("read_field_include_test")
    result = df.select("features.hashtags").first().getAs[IndexedSeq[Row]](0)
    assertEquals(1, result(0).size)
    assertEquals("hello", result(0).getAs("text"))

    // "es.read.field.include" does not include the leaves in the hierarchy so they won't be returned
    df = reader.option("es.read.field.include","features.hashtags").load("read_field_include_test")
    result = df.select("features.hashtags").first().getAs[IndexedSeq[Row]](0)
    assertEquals(0, result(0).size)
  }

  @Test
<<<<<<< HEAD
  def testScriptedUpsert(): Unit = {
    val testIndex = "scripted_upsert_test"
    val updateParams = "count: <4>"
    val updateScript = "if ( ctx.op == 'create' ) {ctx._source.counter = params.count} else {ctx._source.counter += params.count}"
    val conf = Map("es.mapping.id" -> "id", "es.mapping.exclude" -> "id", "es.write.operation" -> "upsert", "es.update.script.params" ->
      updateParams, "es.update.script.upsert" -> "true", "es.update.script.inline" -> updateScript)
    val data = Seq(Row("1", 3))
    val rdd: RDD[Row] = sc.parallelize(data)
    val schema = new StructType().add("id", StringType, nullable = false).add("count", IntegerType, nullable = false)
    val df = sqc.createDataFrame(rdd, schema)
    df.write.format("es").options(conf).mode(SaveMode.Append).save(testIndex)

    val reader = sqc.read.format("es")
    var readerDf = reader.load(testIndex)
    var result = readerDf.select("counter").first().get(0)
    assertEquals(4l, result)

    df.write.format("es").options(conf).mode(SaveMode.Append).save(testIndex)
    readerDf = reader.load(testIndex)
    result = readerDf.select("counter").first().get(0)
    assertEquals(8l, result)
=======
  def testWildcard() {
    val mapping = wrapMapping("data", s"""{
                                         |      "properties": {
                                         |        "name": {
                                         |          "type": "wildcard"
                                         |        }
                                         |      }
                                         |  }
    """.stripMargin)

    val index = wrapIndex("sparksql-test-wildcard")
    val typed = "data"
    val (target, docPath) = makeTargets(index, typed)
    RestUtils.touch(index)
    RestUtils.putMapping(index, typed, mapping.getBytes(StringUtils.UTF_8))
    val wildcardDocument = """{ "name" : "Chipotle Mexican Grill"}""".stripMargin
    sc.makeRDD(Seq(wildcardDocument)).saveJsonToEs(target)
    RestUtils.refresh(index)
    val df = sqc.read.format("es").load(index)
    val dataType = df.schema("name").dataType
    assertEquals("string", dataType.typeName)
    val head = df.head()
    assertThat(head.getString(0), containsString("Chipotle"))
>>>>>>> bb20a441
  }

  /**
   * Take advantage of the fixed method order and clear out all created indices.
   * The indices will last in Elasticsearch for all parameters of this test suite.
   * This test suite often puts a lot of stress on the system's available file
   * descriptors due to the volume of indices it creates.
   */
  @Test
  def zzzz_clearEnvironment() {
    // Nuke the whole environment after the tests run.
    RestUtils.delete("_all")
  }
  
  def wrapIndex(index: String) = {
    prefix + index
  }

  def wrapMapping(typeName: String, typelessMapping: String): String = {
    if (TestUtils.isTypelessVersion(version)) {
      typelessMapping
    } else {
      s"""{"$typeName":$typelessMapping}"""
    }
  }

  def makeTargets(index: String, typeName: String): (String, String) = {
    if (TestUtils.isTypelessVersion(version)) {
      (index, s"$index/_doc")
    } else {
      (s"$index/$typeName", s"$index/$typeName")
    }
  }

  /**
   * When using Unicode characters in table names for SparkSQL, they need to be enclosed in backticks.
   */
  def wrapTableName(name: String) = {
    if (escapeResources) "`" + name + "`" else name
  }

  private def keepHandledFilters = {
    !pushDown || (pushDown && doubleFiltering)
  }
}<|MERGE_RESOLUTION|>--- conflicted
+++ resolved
@@ -2307,7 +2307,6 @@
   }
 
   @Test
-<<<<<<< HEAD
   def testScriptedUpsert(): Unit = {
     val testIndex = "scripted_upsert_test"
     val updateParams = "count: <4>"
@@ -2329,7 +2328,9 @@
     readerDf = reader.load(testIndex)
     result = readerDf.select("counter").first().get(0)
     assertEquals(8l, result)
-=======
+  }
+
+  @Test
   def testWildcard() {
     val mapping = wrapMapping("data", s"""{
                                          |      "properties": {
@@ -2353,7 +2354,6 @@
     assertEquals("string", dataType.typeName)
     val head = df.head()
     assertThat(head.getString(0), containsString("Chipotle"))
->>>>>>> bb20a441
   }
 
   /**
