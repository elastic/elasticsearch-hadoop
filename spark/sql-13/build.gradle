--- conflicted
+++ resolved
@@ -144,20 +144,8 @@
         exclude group: 'org.apache.hadoop'
     }
 
-<<<<<<< HEAD
-    if ('2.10'.equals(scalaMajorVersion)) {
-        compileOnly("org.apache.spark:spark-unsafe_${project.ext.scalaMajorVersion}:$sparkVersion")
-        compileOnly("org.apache.avro:avro:1.7.7")
-        compileOnly("log4j:log4j:1.2.17")
-        compileOnly("com.google.code.findbugs:jsr305:2.0.1")
-        compileOnly("org.json4s:json4s-ast_2.10:3.2.10")
-        compileOnly("com.esotericsoftware.kryo:kryo:2.21")
-    } else {
-        testCompile("com.esotericsoftware.kryo:kryo:2.21")
-=======
     implementation("org.apache.spark:spark-sql_${project.ext.scalaMajorVersion}:$sparkVersion") {
         exclude group: 'org.apache.hadoop'
->>>>>>> d0c91e2e
     }
     implementation("org.apache.spark:spark-streaming_${project.ext.scalaMajorVersion}:$sparkVersion") {
         exclude group: 'org.apache.hadoop'
