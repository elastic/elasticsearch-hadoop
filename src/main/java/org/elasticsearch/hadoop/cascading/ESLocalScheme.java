/*
 * Copyright 2013 the original author or authors.
 *
 * Licensed under the Apache License, Version 2.0 (the "License");
 * you may not use this file except in compliance with the License.
 * You may obtain a copy of the License at
 *
 *      http://www.apache.org/licenses/LICENSE-2.0
 *
 * Unless required by applicable law or agreed to in writing, software
 * distributed under the License is distributed on an "AS IS" BASIS,
 * WITHOUT WARRANTIES OR CONDITIONS OF ANY KIND, either express or implied.
 * See the License for the specific language governing permissions and
 * limitations under the License.
 */
package org.elasticsearch.hadoop.cascading;

import java.io.IOException;
import java.util.ArrayList;
import java.util.Collections;
import java.util.LinkedHashMap;
import java.util.List;
import java.util.Map;
import java.util.Properties;
import java.util.Set;

<<<<<<< HEAD
import org.elasticsearch.hadoop.cfg.ConfigurationOptions;
import org.elasticsearch.hadoop.cfg.Settings;
=======
import org.apache.hadoop.mapred.JobConf;
import org.apache.hadoop.mapred.OutputCollector;
>>>>>>> 1eb0d37e
import org.elasticsearch.hadoop.cfg.SettingsManager;
import org.elasticsearch.hadoop.rest.BufferedRestClient;
import org.elasticsearch.hadoop.rest.QueryResult;

import cascading.flow.FlowProcess;
import cascading.scheme.Scheme;
import cascading.scheme.SinkCall;
import cascading.scheme.SourceCall;
import cascading.tap.Tap;
import cascading.tuple.Fields;
import cascading.tuple.Tuple;
import cascading.tuple.TupleEntry;
import cascading.tuple.Tuples;

/**
 * Cascading Scheme handling
 */
class ESLocalScheme extends Scheme<Properties, QueryResult, Object, Object[], Object[]> {

    private final String resource;
    private final String host;
    private final int port;
    private transient BufferedRestClient client;

    ESLocalScheme(String host, int port, String index, Fields fields) {
        this.resource = index;
        this.host = host;
        this.port = port;
        if (fields != null) {
            setSinkFields(fields);
            setSourceFields(fields);
        }
    }

    @Override
    public void sourcePrepare(FlowProcess<Properties> flowProcess, SourceCall<Object[], QueryResult> sourceCall) throws IOException {
        super.sourcePrepare(flowProcess, sourceCall);

        Fields sourceCallFields = sourceCall.getIncomingEntry().getFields();
        Fields sourceFields = (sourceCallFields.isDefined() ? sourceCallFields : getSourceFields());
        List<String> tupleNames = resolveNames(sourceFields);

        Object[] context = new Object[1];
        context[0] = tupleNames;
        sourceCall.setContext(context);
    }

    @Override
    public void sourceCleanup(FlowProcess<Properties> flowProcess, SourceCall<Object[], QueryResult> sourceCall) throws IOException {
        sourceCall.getInput().close();
        cleanupClient();
    }

    @Override
    public void sinkCleanup(FlowProcess<Properties> flowProcess, SinkCall<Object[], Object> sinkCall) throws IOException {
        cleanupClient();
    }

    private void cleanupClient() throws IOException {
        if (client != null) {
            client.close();
            client = null;
        }
    }

    @Override
    public void sinkPrepare(FlowProcess<Properties> flowProcess, SinkCall<Object[], Object> sinkCall) throws IOException {
        super.sinkPrepare(flowProcess, sinkCall);

        Fields sinkCallFields = sinkCall.getOutgoingEntry().getFields();
        Fields sinkFields = (sinkCallFields.isDefined() ? sinkCallFields : getSinkFields());
        List<String> tupleNames = resolveNames(sinkFields);

        Object[] context = new Object[1];
        context[0] = tupleNames;
        sinkCall.setContext(context);
    }

    private List<String> resolveNames(Fields fields) {

        //TODO: add handling of undefined types (Fields.UNKNOWN/ALL/RESULTS...)
        if (fields == null || !fields.isDefined()) {
            // use auto-generated name
            return Collections.emptyList();
        }

        int size = fields.size();
        List<String> names = new ArrayList<String>(size);
        for (int fieldIndex = 0; fieldIndex < size; fieldIndex++) {
            names.add(fields.get(fieldIndex).toString());
        }

        return names;
    }

    @Override
    public void sourceConfInit(FlowProcess<Properties> flowProcess, Tap<Properties, QueryResult, Object> tap, Properties conf) {
        initClient(conf);
    }

    @Override
    public void sinkConfInit(FlowProcess<Properties> flowProcess, Tap<Properties, QueryResult, Object> tap, Properties conf) {
        initClient(conf);
    }

    private void initClient(Properties props) {
        if (client == null) {
<<<<<<< HEAD
            Settings settings = SettingsManager.loadFrom(props);
            settings.setHost(host).setPort(port).setResource(index).setProperty(ConfigurationOptions.ES_BATCH_SIZE_ENTRIES, "1");
            client = new BufferedRestClient(settings);
=======
            client = new BufferedRestClient(SettingsManager.loadFrom(props).setHost(host).setPort(port).setResource(resource));
>>>>>>> 1eb0d37e
        }
    }

    @Override
    public boolean source(FlowProcess<Properties> flowProcess, SourceCall<Object[], QueryResult> sourceCall) throws IOException {
        QueryResult query = sourceCall.getInput();
        if (query.hasNext()) {
            Map<String, Object> map = query.next();
            TupleEntry tuples = sourceCall.getIncomingEntry();
            // TODO: verify ordering guarantees
            Set<String> keys = map.keySet();
            //tuples.set(new TupleEntry(new Fields(keys.toArray(new String[keys.size()])),

            tuples.setTuple(Tuples.create(new ArrayList<Object>(map.values())));
            return true;
        }
        return false;
    }

    @SuppressWarnings("unchecked")
    @Override
    public void sink(FlowProcess<Properties> flowProcess, SinkCall<Object[], Object> sinkCall) throws IOException {
        Tuple tuple = sinkCall.getOutgoingEntry().getTuple();

        List<String> names = (List<String>) sinkCall.getContext()[0];
        Map<String, Object> toES = new LinkedHashMap<String, Object>();
        for (int i = 0; i < tuple.size(); i++) {
            String name = (i < names.size() ? names.get(i) : "tuple" + i);
            toES.put(name, tuple.getObject(i));
        }

        client.addToIndex(toES);
    }
}<|MERGE_RESOLUTION|>--- conflicted
+++ resolved
@@ -24,13 +24,8 @@
 import java.util.Properties;
 import java.util.Set;
 
-<<<<<<< HEAD
 import org.elasticsearch.hadoop.cfg.ConfigurationOptions;
 import org.elasticsearch.hadoop.cfg.Settings;
-=======
-import org.apache.hadoop.mapred.JobConf;
-import org.apache.hadoop.mapred.OutputCollector;
->>>>>>> 1eb0d37e
 import org.elasticsearch.hadoop.cfg.SettingsManager;
 import org.elasticsearch.hadoop.rest.BufferedRestClient;
 import org.elasticsearch.hadoop.rest.QueryResult;
@@ -138,13 +133,7 @@
 
     private void initClient(Properties props) {
         if (client == null) {
-<<<<<<< HEAD
-            Settings settings = SettingsManager.loadFrom(props);
-            settings.setHost(host).setPort(port).setResource(index).setProperty(ConfigurationOptions.ES_BATCH_SIZE_ENTRIES, "1");
-            client = new BufferedRestClient(settings);
-=======
             client = new BufferedRestClient(SettingsManager.loadFrom(props).setHost(host).setPort(port).setResource(resource));
->>>>>>> 1eb0d37e
         }
     }
 
